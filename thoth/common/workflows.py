# thoth-common
# Copyright(C) 2019, 2020 Marek Cermak
#
# This program is free software: you can redistribute it and / or modify
# it under the terms of the GNU General Public License as published by
# the Free Software Foundation, either version 3 of the License, or
# (at your option) any later version.
#
# This program is distributed in the hope that it will be useful,
# but WITHOUT ANY WARRANTY without even the implied warranty of
# MERCHANTABILITY or FITNESS FOR A PARTICULAR PURPOSE. See the
# GNU General Public License for more details.
#
# You should have received a copy of the GNU General Public License
# along with this program. If not, see <http://www.gnu.org/licenses/>.

"""Workflow management for Thoth."""

import logging
import json
import requests
import yaml

from pathlib import Path

from typing import Any
from typing import Dict
from typing import List
from typing import Mapping
from typing import Optional
from typing import Union

from attrdict import AttrDict

from argo.workflows import client
from argo.workflows import models

from .exceptions import ConfigurationError
from .exceptions import WorkflowError

from .helpers import to_camel_case
from .helpers import to_snake_case

from .openshift import OpenShift

_LOGGER = logging.getLogger(__name__)


class Workflow(models.V1alpha1Workflow):  # type: ignore
    """Argo Workflow instance.

    This is a subclass of argo.workflows V1alpha1Workflow model
    which provides a convenient set of methods to make workflow
    management easier.
    """

    def __init__(
        self,
        api_version: str,
        kind: str,
        metadata: models.V1alpha1Metadata,
        spec: models.V1alpha1WorkflowSpec,
        status: Optional[models.V1alpha1WorkflowStatus] = None,
    ):
        """Initialize Workflow instance."""
        super().__init__(
            api_version=api_version,
            kind=kind,
            metadata=metadata,
            spec=spec,
            status=status or {},
        )

        self.__validated = False

    @property
    def name(self) -> Union[str, None]:
        """Get Workflow name."""
        name: Union[str, None] = getattr(self.metadata, "name", None)
        return name

    @property
    def id(self) -> str:
        """Get Workflow ID."""
        prefix: str = self.name or getattr(self.metadata, "generate_name")
        digest: str = OpenShift.generate_id(prefix)
        return digest

    @property
    def validated(self) -> bool:
        """Return whether this workflow has been validated."""
        return self.__validated

    def __eq__(self, other: Any) -> Any:
        """Compare workflows for equality."""
        return self.id == other.id

    def __hash__(self) -> Any:
        """Compute hash of this Workflow."""
        return self.to_str().__hash__()

    @classmethod
    def from_file(cls, fp: Union[str, Path], validate: bool = True) -> "Workflow":
        """Create a Workflow from a file."""
        wf_path = Path(fp)

        wf: Dict[str, Any] = yaml.safe_load(wf_path.read_text())
        return cls.from_dict(wf, validate=validate)

    @classmethod
    def from_url(cls, url: str, validate: bool = True) -> "Workflow":
        """Create a Workflow from a remote file."""
        resp = requests.get(
            "https://raw.githubusercontent.com/argoproj/argo/master/examples/hello-world.yaml"
        )
        resp.raise_for_status()

        wf: Dict[str, Any] = yaml.safe_load(resp.text)
        return cls.from_dict(wf, validate=validate)

    @classmethod
    def from_dict(cls, wf: Dict[str, Any], validate: bool = True) -> "Workflow":
        """Create a Workflow from a dict."""
        # work around validation issues and allow empty status
        wf["status"] = wf.get("status", {}) or {}

        return cls.from_string(json.dumps(wf), validate=validate)

    @classmethod
    def from_string(cls, wf: str, validate: bool = True) -> "Workflow":
        """Create a Workflow from a YAML string."""
        body = {"data": wf}

        return cls.__deserialize(body, validate=validate)

    @classmethod
    def __deserialize(cls, body: Dict[str, str], *, validate: bool) -> "Workflow":
        """Deserialize given object into a Workflow instance."""
        wf: models.V1alpha1Workflow
        if validate:
            attr = type("AttributeDict", (), body)

            wf = client.ApiClient().deserialize(attr, models.V1alpha1Workflow)
        else:
            _LOGGER.warning(
                "Validation is turned off. This may result in missing or invalid attributes."
            )
            obj = json.loads(body["data"])
            aux = to_snake_case(obj)

            wf = AttrDict(**aux)

        instance = cls(
            api_version=wf.api_version,
            kind=wf.kind,
            metadata=wf.metadata,
            spec=wf.spec,
            status=wf.status,  # a small hack to overcome validation
        )

        instance.__validated = validate

        return instance


class WorkflowManager:
    """Argo Workflow manager."""

    def __init__(
        self,
        openshift: Optional[OpenShift] = None,
        openshift_config: Optional[Mapping[str, str]] = None,
    ):
        """Initialize WorkflowManager instance."""
        ocp_config = openshift_config or {}

        self.openshift = openshift or OpenShift(**ocp_config)
        self.api = client.V1alpha1Api(client.ApiClient(self.openshift.configuration))

    def get_workflow_template(
        self,
        namespace: str,
        label_selector: str,
        *,
        parameters: Optional[Dict[str, str]],
    ) -> Dict[str, Any]:
        """Get Workflow template."""
        template = self.openshift._get_template(label_selector, namespace=namespace)

        if parameters:
            self.openshift.set_template_parameters(template, **parameters)

        template = self.openshift.oc_process(namespace, template)
        return template

    def get_workflow(self, namespace: str, name: str) -> Dict[str, Any]:
        """Get Workflow in namespace by name."""
        response: Dict[str, Any] = self.api.get_namespaced_workflow(
            namespace=namespace, name=name
        ).to_dict()
        return response

    def get_workflows(
        self, namespace: str, *, label_selector: Optional[str] = None
    ) -> Dict[str, Any]:
        """Get Workflows in namespace."""
        parameters = locals()
        parameters.pop("self")
        if not label_selector:
            parameters.pop("label_selector")
        response: Dict[str, Any] = self.api.list_namespaced_workflows(
            **parameters
        ).to_dict()
        return response

    def get_workflow_info(self, namespace: str, name: str) -> Dict[str, Any]:
        """Get Workflow in namespace by name."""
        workflow = self.get_workflow(namespace=namespace, name=name)
        workflow_main = self._collect_workflow_info(workflow=workflow)
        return {workflow_main["name"]: workflow_main}

    def get_workflows_info(
        self, namespace: str, *, label_selector: Optional[str] = None
    ) -> Dict[str, Any]:
        """Get workflows info from a specific namespace."""
        workflows = self.get_workflows(
            namespace=namespace, label_selector=label_selector
        )
        workflow_data = {}
        for workflow in workflows["items"]:

            workflow_main = self._collect_workflow_info(workflow=workflow)

            workflow_data[workflow["metadata"]["name"]] = workflow_main

        return workflow_data

    def _collect_workflow_info(self, workflow: Dict[str, Any]) -> Dict[str, Any]:
        """Collect Workflow info."""
        started_at = workflow["status"]["started_at"]
        finished_at = workflow["status"]["finished_at"]

        duration = None
        if started_at and finished_at:
            duration = (finished_at - started_at).total_seconds()

        tasks_names = self._collect_tasks_names(templates=workflow["spec"]["templates"])
        nodes = self._collect_workflows_tasks_info(
            nodes=workflow["status"]["nodes"], tasks_names=tasks_names
        )

        workflow_info = {
            "name": workflow["metadata"]["name"],
            "labels": workflow["metadata"]["labels"],
            "started_at": started_at,
            "finished_at": finished_at,
            "duration": duration,
            "phase": workflow["status"]["phase"],
            "nodes": nodes,
        }

        return workflow_info

    @staticmethod
    def _collect_tasks_names(templates: List[Dict[str, Any]]) -> List[str]:
        """Collect tasks names from Workflow template."""
        tasks_names = []

        for template in templates:
            # TODO: Extend to other structures beside dag and consider also steps
            if "dag" in template.keys():
                if template["dag"]:
                    for task in template["dag"]["tasks"]:
                        tasks_names.append(task["name"])
        return tasks_names

    @staticmethod
    def _collect_workflows_tasks_info(
        nodes: Dict[str, Any], tasks_names: List[str]
    ) -> Dict[str, Any]:
        """Collect info about tasks in the Workflow."""
        nodes_info: Dict[str, Any] = {}
        if not nodes:
            return nodes_info

        for pod_id, node in nodes.items():

            if node["display_name"] in tasks_names:
                duration = None
                if node["started_at"] and node["finished_at"]:
                    duration = (
                        node["finished_at"] - node["started_at"]
                    ).total_seconds()

                nodes_info[pod_id] = {
                    "pod_id": pod_id,
                    "display_name": node["display_name"],
                    "started_at": node["started_at"],
                    "finished_at": node["finished_at"],
                    "duration": duration,
                    "phase": node["phase"],
                    "message": node["message"],
                }

        return nodes_info

    def get_workflow_and_tasks_status(
        self, namespace: str, name: str
    ) -> Dict[str, Any]:
        """Get workflow and tasks status from a specific namespace."""
        workflow_info = self.get_workflow_info(namespace=namespace, name=name)
        return self._analyze_workflows_info(workflow_info)

    def get_workflows_and_tasks_status(
        self, namespace: str, label_selector: Optional[str] = None
    ) -> Dict[str, Any]:
        """Get workflows and tasks status from a specific namespace."""
        workflows_info = self.get_workflows_info(
            namespace=namespace, label_selector=label_selector
        )
        return self._analyze_workflows_info(workflows_info)

    def _analyze_workflows_info(self, workflows_info: Dict[str, Any]) -> Dict[str, Any]:
        """Analyze workflows info."""
        workflows_status: Dict[str, Any] = {}
        for workflow_id, workflow_data in workflows_info.items():
            workflow_phase = workflow_data["phase"]
            labels = workflow_data["labels"]
            workflow_type = self._check_component_label(
                workflow_id=workflow_id, labels=labels
            )
            nodes = workflow_data["nodes"]
            workflows_status = self._update_workflows_status(
                workflows_status=workflows_status,
                workflow_type=workflow_type,
                workflow_phase=workflow_phase,
                nodes=nodes,
            )
        return workflows_status

    @staticmethod
    def _check_component_label(workflow_id: str, labels: Dict[str, Any]) -> str:
        """Check if component label is present in order to know which component is running in the workflow."""
        workflow_type = [label for key, label in labels.items() if key == "component"]
        if workflow_type:
            to_ret: str = workflow_type[0]
        else:
            to_ret = "missing_component_label"
            _LOGGER.warning(f"Missing component label for workflow: {workflow_id}")

        return to_ret

    def _update_workflows_status(
        self,
        workflows_status: Dict[str, Any],
        workflow_type: str,
        workflow_phase: str,
        nodes: Optional[Dict[str, Any]],
    ) -> Dict[str, Any]:
        """Update workflows status collection."""
        if workflow_type not in workflows_status:
            workflows_status[workflow_type] = {
                "component": workflow_type,
                "status": {},
                "tasks": {},
            }

        if workflow_phase:
            if workflow_phase not in workflows_status[workflow_type]["status"].keys():
                workflows_status[workflow_type]["status"][workflow_phase] = 1
            else:
                workflows_status[workflow_type]["status"][workflow_phase] += 1
        else:
            if "Unknown" not in workflows_status[workflow_type]["status"].keys():
                workflows_status[workflow_type]["status"]["Unknown"] = 1
            else:
                workflows_status[workflow_type]["status"]["Unknown"] += 1

        workflows_status[workflow_type]["tasks"] = self._update_tasks_status(
            workflows_status[workflow_type]["tasks"], nodes
        )

        return workflows_status

    @staticmethod
    def _update_tasks_status(
        task_status: Dict[str, Any], nodes: Optional[Dict[str, Any]]
    ) -> Dict[str, Any]:
        """Update tasks status collection."""
        if not nodes:
            return task_status

        for pod_id, pod_data in nodes.items():
            task_name = pod_data["display_name"]
            if task_name not in task_status.keys():
                task_status[task_name] = {}
                pod_phase = pod_data["phase"]
                task_status[task_name][pod_phase] = 1
            else:
                pod_phase = pod_data["phase"]
                if pod_phase not in task_status[task_name].keys():
                    task_status[task_name][pod_phase] = 1
                else:
                    task_status[task_name][pod_phase] += 1

        return task_status

    def submit_workflow(
        self,
        namespace: str,
        wf: Union[models.V1alpha1Workflow, Dict[str, Any]],
        *,
        parameters: Optional[Dict[str, str]] = None,
        validate: bool = True,
    ) -> Union[str, None]:
        """Submit an Argo Workflow to a given namespace.

        :returns: Workflow ID
        """
        parameters = parameters or {}

        if not isinstance(wf, Workflow) and isinstance(wf, dict):
            wf = Workflow.from_dict(wf, validate=validate)
        elif not isinstance(wf, models.V1alpha1Workflow):
            raise TypeError(
                f"Expected {Union[models.V1alpha1Workflow, dict]}, got {type(wf)}"
            )

        new_parameters: List[models.V1alpha1Parameter] = []
        for name, value in parameters.items():
            param = models.V1alpha1Parameter(name=name, value=value)
            new_parameters.append(param)

        if hasattr(wf.spec, "arguments"):
            for p in getattr(wf.spec.arguments, "parameters", []):
                if p.name in parameters:
                    continue  # overridden
                elif not (getattr(p, "value") or hasattr(p, "default")):
                    raise WorkflowError(f"Missing required workflow parameter {p.name}")

                new_parameters.append(p)

            wf.spec.arguments.parameters = new_parameters

        if not getattr(wf, "validated", True):
            _LOGGER.debug(
                "The Workflow has not been previously validated."
                "Sanitizing for serialization."
            )
            body = to_camel_case(wf.to_dict())
        else:
            body = self.api.api_client.sanitize_for_serialization(wf)

        _LOGGER.debug(f"Submitting workflow: {body}")

        # submit the workflow
        created: models.V1alpha1Workflow = self.api.create_namespaced_workflow(  # noqa
            namespace, body
        )

        return wf.name

    def submit_workflow_from_template(
        self,
        namespace: str,
        label_selector: str,
        *,
        template_parameters: Optional[Dict[str, str]] = None,
        workflow_parameters: Optional[Dict[str, Any]] = None,
        workflow_namespace: Optional[str] = None,
    ) -> Union[str, None]:
        """Retrieve and Submit Workflow from an OpenShift template.

        :param namespace: namespace to lookup the template in

            If `workflow_namespace` is not provided, this namespace
            is also implicitly the namespace where the workflow is submitted

        :param label_selector: selector for the template, i.e. 'template=workflow-template'
        :param template_parameters: parameters for the template
        :param workflow_parameters: parameters for the workflow
        :param workflow_namespace: namespace to submit the workflow to
        """
        template = self.get_workflow_template(
            namespace, label_selector, parameters=template_parameters
        )

        workflow_object: Dict[str, Any] = template["objects"][0]
        workflow: Workflow = Workflow.from_dict(workflow_object, validate=True)

        workflow_id = self.submit_workflow(
            workflow_namespace or namespace, workflow, parameters=workflow_parameters
        )

        return workflow_id

    def submit_inspection_workflow(
        self,
        template_parameters: Optional[Dict[str, str]] = None,
        workflow_parameters: Optional[Dict[str, Any]] = None,
        use_hw_template: bool = False,
    ) -> Optional[str]:
        """Submit the Inspection Workflow."""
        if not self.openshift.amun_infra_namespace:
            raise ConfigurationError("Infra namespace was not provided.")

        if not self.openshift.amun_inspection_namespace:
            raise ConfigurationError("Inspection namespace was not provided.")

        if use_hw_template:
            label_selector = "template=amun-inspection-workflow-with-cpu"
        else:
            label_selector = "template=amun-inspection-workflow"

        template_parameters = template_parameters or {}
        workflow_parameters = workflow_parameters or {}

        template_parameters[
            "THOTH_INFRA_NAMESPACE"
        ] = self.openshift.amun_infra_namespace

        workflow_id: Optional[str] = self.submit_workflow_from_template(
            self.openshift.amun_infra_namespace,
            label_selector,
            template_parameters=template_parameters,
            workflow_parameters=workflow_parameters,
            workflow_namespace=self.openshift.amun_inspection_namespace,
        )

        return workflow_id

    def submit_adviser_workflow(
        self,
        template_parameters: Optional[Dict[str, str]] = None,
        workflow_parameters: Optional[Dict[str, Any]] = None,
    ) -> Optional[str]:
        """Submit Adviser Workflow."""
        if not self.openshift.infra_namespace:
            raise ConfigurationError("Infra namespace was not provided.")

        if not self.openshift.backend_namespace:
            raise ConfigurationError("Backend namespace was not provided.")

        template_parameters = template_parameters or {}
        workflow_parameters = workflow_parameters or {}

        workflow_id: Optional[str] = self.submit_workflow_from_template(
            self.openshift.infra_namespace,
            label_selector="template=adviser",
            template_parameters=template_parameters,
            workflow_parameters=workflow_parameters,
            workflow_namespace=self.openshift.backend_namespace,
        )

        return workflow_id

    def submit_kebechet_workflow(
        self,
        template_parameters: Optional[Dict[str, str]] = None,
        workflow_parameters: Optional[Dict[str, Any]] = None,
    ) -> Optional[str]:
        """Submit Kebechet Workflow."""
        if not self.openshift.infra_namespace:
            raise ConfigurationError("Infra namespace was not provided.")

        if not self.openshift.backend_namespace:
            raise ConfigurationError("Backend namespace was not provided.")

        template_parameters = template_parameters or {}
        workflow_parameters = workflow_parameters or {}

        workflow_id: Optional[str] = self.submit_workflow_from_template(
            self.openshift.infra_namespace,
            label_selector="template=kebechet",
            template_parameters=template_parameters,
            workflow_parameters=workflow_parameters,
            workflow_namespace=self.openshift.backend_namespace,
        )

        return workflow_id

    def submit_solver_workflow(
        self,
        template_parameters: Optional[Dict[str, str]] = None,
        workflow_parameters: Optional[Dict[str, Any]] = None,
    ) -> Optional[str]:
        """Submit Solver Workflow."""
        if not self.openshift.infra_namespace:
            raise ConfigurationError("Infra namespace was not provided.")

        if not self.openshift.middletier_namespace:
            raise ConfigurationError("Middletier namespace was not provided.")

        template_parameters = template_parameters or {}
        workflow_parameters = workflow_parameters or {}

        workflow_id: Optional[str] = self.submit_workflow_from_template(
            self.openshift.infra_namespace,
            label_selector="template=solver",
            template_parameters=template_parameters,
            workflow_parameters=workflow_parameters,
            workflow_namespace=self.openshift.middletier_namespace,
        )

        return workflow_id

    def submit_thamos_workflow(
        self,
        template_parameters: Optional[Dict[str, str]] = None,
        workflow_parameters: Optional[Dict[str, Any]] = None,
    ) -> Optional[str]:
        """Submit Thamos Advise Workflow for Qeb-Hwt GitHub App."""
        if not self.openshift.infra_namespace:
            raise ConfigurationError("Infra namespace was not provided.")

        if not self.openshift.backend_namespace:
            raise ConfigurationError("Backend namespace was not provided.")

        template_parameters = template_parameters or {}
        workflow_parameters = workflow_parameters or {}

        workflow_id: Optional[str] = self.submit_workflow_from_template(
            self.openshift.infra_namespace,
            label_selector="template=qeb-hwt",
            template_parameters=template_parameters,
            workflow_parameters=workflow_parameters,
            workflow_namespace=self.openshift.backend_namespace,
        )

        return workflow_id

<<<<<<< HEAD
    def submit_si_bandit_workflow(
=======
    def submit_srcopsmetrics_workflow(
>>>>>>> 3738971b
        self,
        template_parameters: Optional[Dict[str, str]] = None,
        workflow_parameters: Optional[Dict[str, Any]] = None,
    ) -> Optional[str]:
<<<<<<< HEAD
        """Submit Bandit Security Indicator Workflow."""
=======
        """Submit SrcOpsMetrics workflow."""
>>>>>>> 3738971b
        if not self.openshift.infra_namespace:
            raise ConfigurationError("Infra namespace was not provided.")

        if not self.openshift.middletier_namespace:
            raise ConfigurationError("Middletier namespace was not provided.")

        template_parameters = template_parameters or {}
        workflow_parameters = workflow_parameters or {}

        workflow_id: Optional[str] = self.submit_workflow_from_template(
            self.openshift.infra_namespace,
<<<<<<< HEAD
            label_selector="template=si-bandit",
            template_parameters=template_parameters,
            workflow_parameters=workflow_parameters,
            workflow_namespace=self.openshift.middletier_namespace,
        )

        return workflow_id

    def submit_si_cloc_workflow(
        self,
        template_parameters: Optional[Dict[str, str]] = None,
        workflow_parameters: Optional[Dict[str, Any]] = None,
    ) -> Optional[str]:
        """Submit CLOC Security Indicator Workflow."""
        if not self.openshift.infra_namespace:
            raise ConfigurationError("Infra namespace was not provided.")

        if not self.openshift.middletier_namespace:
            raise ConfigurationError("Middletier namespace was not provided.")

        template_parameters = template_parameters or {}
        workflow_parameters = workflow_parameters or {}

        workflow_id: Optional[str] = self.submit_workflow_from_template(
            self.openshift.infra_namespace,
            label_selector="template=si-cloc",
=======
            label_selector="template=srcopsmetrics",
>>>>>>> 3738971b
            template_parameters=template_parameters,
            workflow_parameters=workflow_parameters,
            workflow_namespace=self.openshift.middletier_namespace,
        )

        return workflow_id<|MERGE_RESOLUTION|>--- conflicted
+++ resolved
@@ -629,20 +629,12 @@
 
         return workflow_id
 
-<<<<<<< HEAD
     def submit_si_bandit_workflow(
-=======
-    def submit_srcopsmetrics_workflow(
->>>>>>> 3738971b
         self,
         template_parameters: Optional[Dict[str, str]] = None,
         workflow_parameters: Optional[Dict[str, Any]] = None,
     ) -> Optional[str]:
-<<<<<<< HEAD
         """Submit Bandit Security Indicator Workflow."""
-=======
-        """Submit SrcOpsMetrics workflow."""
->>>>>>> 3738971b
         if not self.openshift.infra_namespace:
             raise ConfigurationError("Infra namespace was not provided.")
 
@@ -654,7 +646,6 @@
 
         workflow_id: Optional[str] = self.submit_workflow_from_template(
             self.openshift.infra_namespace,
-<<<<<<< HEAD
             label_selector="template=si-bandit",
             template_parameters=template_parameters,
             workflow_parameters=workflow_parameters,
@@ -662,7 +653,7 @@
         )
 
         return workflow_id
-
+      
     def submit_si_cloc_workflow(
         self,
         template_parameters: Optional[Dict[str, str]] = None,
@@ -681,12 +672,34 @@
         workflow_id: Optional[str] = self.submit_workflow_from_template(
             self.openshift.infra_namespace,
             label_selector="template=si-cloc",
-=======
-            label_selector="template=srcopsmetrics",
->>>>>>> 3738971b
             template_parameters=template_parameters,
             workflow_parameters=workflow_parameters,
             workflow_namespace=self.openshift.middletier_namespace,
         )
 
+        return workflow_id
+
+    def submit_srcopsmetrics_workflow(
+        self,
+        template_parameters: Optional[Dict[str, str]] = None,
+        workflow_parameters: Optional[Dict[str, Any]] = None,
+    ) -> Optional[str]:        
+        """Submit SrcOpsMetrics workflow."""
+        if not self.openshift.infra_namespace:
+            raise ConfigurationError("Infra namespace was not provided.")
+
+        if not self.openshift.middletier_namespace:
+            raise ConfigurationError("Middletier namespace was not provided.")
+
+        template_parameters = template_parameters or {}
+        workflow_parameters = workflow_parameters or {}
+
+        workflow_id: Optional[str] = self.submit_workflow_from_template(
+            self.openshift.infra_namespace,
+            label_selector="template=srcopsmetrics",
+            template_parameters=template_parameters,
+            workflow_parameters=workflow_parameters,
+            workflow_namespace=self.openshift.middletier_namespace,
+        )
+
         return workflow_id