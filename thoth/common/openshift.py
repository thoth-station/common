#!/usr/bin/env python3
# thoth-common
# Copyright(C) 2018 Fridolin Pokorny
#
# This program is free software: you can redistribute it and / or modify
# it under the terms of the GNU General Public License as published by
# the Free Software Foundation, either version 3 of the License, or
# (at your option) any later version.
#
# This program is distributed in the hope that it will be useful,
# but WITHOUT ANY WARRANTY without even the implied warranty of
# MERCHANTABILITY or FITNESS FOR A PARTICULAR PURPOSE. See the
# GNU General Public License for more details.
#
# You should have received a copy of the GNU General Public License
# along with this program. If not, see <http://www.gnu.org/licenses/>.

"""Handling OpenShift and Kubernetes objects across project."""

import os
import logging
import requests
import typing
import json
import random
import urllib3

from .exceptions import NotFoundException
from .exceptions import ConfigurationError
from .helpers import (
    get_service_account_token,
    _get_incluster_token_file,
    _get_incluster_ca_file,
)

urllib3.disable_warnings()
_LOGGER = logging.getLogger(__name__)


class OpenShift:
    """Interaction with OpenShift Master."""

    _DEFAULT_WORKLOAD_LABELS = {"app": "thoth", "operator": "workload"}

    def __init__(
        self,
        *,
        frontend_namespace: str = None,
        middletier_namespace: str = None,
        backend_namespace: str = None,
        infra_namespace: str = None,
        amun_infra_namespace: str = None,
        amun_inspection_namespace: str = None,
        kubernetes_api_url: str = None,
        kubernetes_verify_tls: bool = True,
        openshift_api_url: str = None,
        token: str = None,
        token_file: str = None,
        cert_file: str = None,
        environ: dict = None,
    ):
        """Initialize OpenShift class responsible for handling objects in deployment."""
        environ = environ or os.environ
        try:
            from kubernetes import client, config
            from openshift.dynamic import DynamicClient
            from kubernetes.config.incluster_config import InClusterConfigLoader
            from kubernetes.client.rest import RESTClientObject
        except ImportError as exc:
            raise ImportError(
                "Unable to import OpenShift and Kubernetes packages. Was thoth-common library "
                "installed with openshift extras?"
            ) from exc

        self.kubernetes_verify_tls = bool(
            int(os.getenv("KUBERNETES_VERIFY_TLS", 1)) and kubernetes_verify_tls
        )

        self.in_cluster = True
        # Try to load configuration as used in cluster. If not possible, try to load it from local configuration.
        try:
            # Load in-cluster configuration that is exposed by OpenShift/k8s configuration.
            InClusterConfigLoader(
                token_filename=_get_incluster_token_file(token_file),
                cert_filename=_get_incluster_ca_file(cert_file),
                environ=environ,
            ).load_and_set()

            # We need to explicitly set whether we want to verify SSL/TLS connection to the master.
            configuration = client.Configuration()
            configuration.verify_ssl = self.kubernetes_verify_tls
            self.ocp_client = DynamicClient(
                client.ApiClient(configuration=configuration)
            )
        except Exception as exc:
            _LOGGER.warning(
                "Failed to load in cluster configuration, fallback to a local development setup: %s",
                str(exc),
            )
            k8s_client = config.new_client_from_config()
            k8s_client.configuration.verify_ssl = self.kubernetes_verify_tls
            k8s_client.rest_client = RESTClientObject(k8s_client.configuration)
            self.ocp_client = DynamicClient(k8s_client)
            self.in_cluster = False

        self.amun_inspection_namespace = amun_inspection_namespace or os.getenv(
            "THOTH_AMUN_INSPECTION_NAMESPACE"
        )
        self.amun_infra_namespace = amun_infra_namespace or os.getenv(
            "THOTH_AMUN_INFRA_NAMESPACE"
        )
        self.frontend_namespace = frontend_namespace or os.getenv(
            "THOTH_FRONTEND_NAMESPACE"
        )
        self.middletier_namespace = middletier_namespace or os.getenv(
            "THOTH_MIDDLETIER_NAMESPACE"
        )
        self.backend_namespace = backend_namespace or os.getenv(
            "THOTH_BACKEND_NAMESPACE"
        )
        self.infra_namespace = infra_namespace or os.getenv("THOTH_INFRA_NAMESPACE")
        self.kubernetes_api_url = kubernetes_api_url or os.getenv(
            "KUBERNETES_API_URL", "https://kubernetes.default.svc.cluster.local"
        )
        self.openshift_api_url = openshift_api_url or os.getenv(
            "OPENSHIFT_API_URL", self.ocp_client.configuration.host
        )
        self._token = token

        if not self.kubernetes_verify_tls:
            _LOGGER.warning(
                "TLS verification when communicating with k8s/okd master is disabled"
            )

    @property
    def token(self):
        """Access service account token mounted to the pod."""
        if self._token is None:
            if self.in_cluster:
                self._token = get_service_account_token()
            else:
                # Ugly, but k8s client does not expose a nice API for this.
                self._token = self.ocp_client.configuration.auth_settings()[
                    "BearerToken"
                ]["value"].split(" ")[1]

        return self._token

    @staticmethod
    def _set_env_var(template: dict, **env_var):
        """Set environment in the given template."""
        for env_var_name, env_var_value in env_var.items():
            for entry in template["spec"]["containers"][0]["env"]:
                if entry["name"] == env_var_name:
                    entry["value"] = env_var_value
                    break
            else:
                template["spec"]["containers"][0]["env"].append(
                    {"name": env_var_name, "value": str(env_var_value)}
                )

    @staticmethod
    def set_template_parameters(template: dict, **parameters: object) -> None:
        """Set parameters in the template - replace existing ones or append to parameter list if not exist.

        >>> set_template_parameters(template, THOTH_LOG_ADVISER='DEBUG')
        """
        _LOGGER.debug(
            "Setting parameters for template %r: %s",
            template["metadata"]["name"],
            parameters,
        )

        if "parameters" not in template:
            template["parameters"] = []

        for parameter_name, parameter_value in parameters.items():
            for entry in template["parameters"]:
                if entry["name"] == parameter_name:
                    entry["value"] = (
                        str(parameter_value) if parameter_value is not None else ""
                    )
                    break
            else:
                _LOGGER.warning(
                    "Requested to assign parameter %r (value %r) to template but template "
                    "does not provide the given parameter, forcing...",
                    parameter_name,
                    parameter_value,
                )
                template["parameters"].append(
                    {
                        "name": parameter_name,
                        "value": str(parameter_value)
                        if parameter_value is not None
                        else "",
                    }
                )

    def get_pod_log(self, pod_id: str, namespace: str = None) -> typing.Optional[str]:
        """Get log of a pod based on assigned pod ID."""
        if not namespace:
            if not self.middletier_namespace:
                raise ConfigurationError(
                    "Middletier namespace is required to check log of pods run in this namespace"
                )
            namespace = self.middletier_namespace

        # TODO: rewrite to OpenShift rest client once it will support it.
        endpoint = "{}/api/v1/namespaces/{}/pods/{}/log".format(
            self.openshift_api_url, namespace, pod_id
        )

        response = requests.get(
            endpoint,
            headers={
                "Authorization": "Bearer {}".format(self.token),
                "Content-Type": "application/json",
            },
            verify=self.kubernetes_verify_tls,
        )
        _LOGGER.debug(
            "Kubernetes master response for pod log (%d): %r",
            response.status_code,
            response.text,
        )

        if response.status_code == 404:
            raise NotFoundException(
                f"Pod with id {pod_id} was not found in namespace {namespace}"
            )

        if response.status_code == 400:
            # If Pod has not been initialized yet, there is returned 400 status code. Return None in this case.
            return None

        response.raise_for_status()
        return response.text

    def get_build(self, build_id: str, namespace: str) -> dict:
        """Get a build in the given namespace."""
        # TODO: rewrite to OpenShift rest client once it will support it.
        endpoint = "{}/apis/build.openshift.io/v1/namespaces/{}/builds/{}".format(
            self.openshift_api_url, namespace, build_id
        )

        response = requests.get(
            endpoint,
            headers={
                "Authorization": "Bearer {}".format(self.token),
                "Content-Type": "application/json",
            },
            verify=self.kubernetes_verify_tls,
        )

        if response.status_code == 404:
            raise NotFoundException(
                f"Build with id {build_id} was not found in namespace {namespace}"
            )

        _LOGGER.debug(
            "OpenShift master response for build (%d): %r",
            response.status_code,
            response.text,
        )
        response.raise_for_status()

        return response.json()

    def get_buildconfig(self, buildconfig_id: str, namespace: str) -> dict:
        """Get a buildconfig in the given namespace."""
        # TODO: rewrite to OpenShift rest client once it will support it.
        endpoint = "{}/apis/build.openshift.io/v1/namespaces/{}/buildconfigs/{}".format(
            self.openshift_api_url, namespace, buildconfig_id
        )

        response = requests.get(
            endpoint,
            headers={
                "Authorization": "Bearer {}".format(self.token),
                "Content-Type": "application/json",
            },
            verify=self.kubernetes_verify_tls,
        )

        if response.status_code == 404:
            raise NotFoundException(
                f"BuildConfig with id {buildconfig_id} was not found in namespace {namespace}"
            )

        _LOGGER.debug(
            "OpenShift master response for build (%d): %r",
            response.status_code,
            response.text,
        )
        response.raise_for_status()

        return response.json()

    def get_build_log(self, build_id: str, namespace: str) -> str:
        """Get log of a build in the given namespace."""
        # TODO: rewrite to OpenShift rest client once it will support it.
        endpoint = "{}/apis/build.openshift.io/v1/namespaces/{}/builds/{}/log".format(
            self.openshift_api_url, namespace, build_id
        )

        response = requests.get(
            endpoint,
            headers={
                "Authorization": "Bearer {}".format(self.token),
                "Content-Type": "application/json",
            },
            verify=self.kubernetes_verify_tls,
        )

        if response.status_code == 404:
            raise NotFoundException(
                f"Build with id {build_id} was not found in namespace {namespace}"
            )

        _LOGGER.debug(
            "OpenShift master response for build log (%d): %r",
            response.status_code,
            response.text,
        )
        response.raise_for_status()

        return response.text

    def get_pod_status(self, pod_id: str, namespace: str) -> dict:
        """Get status entry for a pod - low level routine."""
        import openshift

        try:
            response = self.ocp_client.resources.get(api_version="v1", kind="Pod").get(
                namespace=namespace, name=pod_id
            )
        except openshift.dynamic.exceptions.NotFoundError as exc:
            raise NotFoundException(
                f"The given pod with id {pod_id} could not be found"
            ) from exc

        response = response.to_dict()
        _LOGGER.debug("OpenShift master response for pod status: %r", response)

        if "containerStatuses" not in response["status"]:
            # No status - pod is being scheduled.
            return {}

        state = response["status"]["containerStatuses"][0]["state"]
        # Translate kills of liveness probes to our messages reported to user.
        if (
            state.get("terminated", {}).get("exitCode") == 137
            and state["terminated"]["reason"] == "Error"
        ):
            # Reason can be set by OpenShift to be OOMKilled for example - we expect only "Error" to be set to
            # treat this as timeout.
            state["terminated"]["reason"] = "TimeoutKilled"

        return state

    @staticmethod
    def _status_report(status):
        """Construct status response for API response from master API response."""
        _TRANSLATION_TABLE = {
            "exitCode": "exit_code",
            "finishedAt": "finished_at",
            "reason": "reason",
            "startedAt": "started_at",
            "containerID": "container",
            "message": "reason",
        }

        if len(status.keys()) != 1:
            # If pod was not initialized yet and user asks for status, return default values with state scheduling.
            reported_status = dict.fromkeys(tuple(_TRANSLATION_TABLE.values()))
            reported_status["state"] = "scheduling"
            return reported_status

        state = list(status.keys())[0]

        reported_status = dict.fromkeys(tuple(_TRANSLATION_TABLE.values()))
        reported_status["state"] = state
        for key, value in status[state].items():
            if key == "containerID":
                value = (
                    value[len("docker://"):]
                    if value.startswith("docker://")
                    else value
                )
                reported_status["container"] = value
            else:
                reported_status[_TRANSLATION_TABLE[key]] = value

        return reported_status

    def get_pod_status_report(self, pod_id: str, namespace: str) -> dict:
        """Get pod state and convert it to a user-friendly response."""
        state = self.get_pod_status(pod_id, namespace)
        return self._status_report(state)

    def _get_pod_id_from_job(self, job_id: str, namespace: str) -> str:
        """Get pod name from a job."""
        # Kubernetes automatically adds 'job-name' label -> reuse it.
        response = self.ocp_client.resources.get(api_version="v1", kind="Pod").get(
            namespace=namespace or self.infra_namespace,
            label_selector=f"job-name={job_id}",
        )
        response = response.to_dict()
        _LOGGER.debug("OpenShift response for pod id from job: %r", response)

        if len(response["items"]) != 1:
            if len(response["items"]) > 1:
                # Log this error and report back to user not found.
                _LOGGER.error(
                    f"Multiple pods for the same job name selector {job_id} found"
                )

            raise NotFoundException(f"Job with the given id {job_id} was not found")

        return response["items"][0]["metadata"]["name"]

    def get_configmap(self, configmap_id: str, namespace: str):
        """Get the given configmap in a namespace, return object representing config map."""
        v1_configmap = self.ocp_client.resources.get(api_version="v1", kind="ConfigMap")
        return v1_configmap.get(name=configmap_id, namespace=namespace)

    def get_configmaps(self, namespace: str, label_selector: str) -> dict:
        """Get all configmaps in a namespace and select them by label."""
        v1_configmap = self.ocp_client.resources.get(api_version="v1", kind="ConfigMap")
        return v1_configmap.get(label_selector=label_selector, namespace=namespace)

    def get_job_status_report(self, job_id: str, namespace: str) -> dict:
        """Get status of a pod running inside a job."""
        try:
            job_id = self._get_pod_id_from_job(job_id, namespace)
        except Exception:
            try:
                # Try to retrieve configmap - if we are successful it means we have registered the given
                # job (workload), but it was queued due to resources not being available. This code will go away
                # once we introduce a proper workflow management.
                self.get_configmap(job_id, namespace)
                return {
                    "container": None,
                    "exit_code": None,
                    "finished_at": None,
                    "reason": "WorkloadRegistered",
                    "started_at": None,
                    "state": "registered",
                }
            except Exception:
                pass

            # Raise the original exception as the given pod was not found based on job id.
            raise

        return self.get_pod_status_report(job_id, namespace)

    def get_job_log(self, job_id: str, namespace: str = None) -> str:
        """Get log of a pod running inside a job."""
        pod_id = self._get_pod_id_from_job(job_id, namespace)
        return self.get_pod_log(pod_id, namespace)

    def get_jobs(self, label_selector: str, namespace: str = None) -> dict:
        """Get all Jobs, select them by the provided label."""
        import openshift

        response = None
        try:
            response = self.ocp_client.resources.get(
                api_version="batch/v1", kind="JobList"
            ).get(namespace=namespace, label_selector=label_selector)
        except openshift.dynamic.exceptions.NotFoundError as exc:
            raise NotFoundException(
                f"No Jobs with label {label_selector} could be found"
            ) from exc

        _LOGGER.debug("OpenShift response: %r", response)

        return response

    def _get_template(self, _label_selector: str, namespace: str = None) -> dict:
        """Get template from infra namespace, use label_selector to identify which template to get."""
        response = self.ocp_client.resources.get(
            api_version="template.openshift.io/v1", kind="Template"
        ).get(
            namespace=namespace or self.infra_namespace, label_selector=_label_selector
        )
        _LOGGER.debug(
            "OpenShift response for getting template by label_selector %r: %r",
            _label_selector,
            response.to_dict(),
        )
        self._raise_on_invalid_response_size(response)
        template = response.to_dict()["items"][0]
        return template

    def _get_cronjob(self, _label_selector: str, namespace: str) -> dict:
        """Get template from infra namespace, use label_selector to identify which template to get."""
        response = self.ocp_client.resources.get(
            api_version="batch/v1beta1", kind="CronJob"
        ).get(namespace=namespace, label_selector=_label_selector)
        _LOGGER.debug(
            "OpenShift response for getting CronJob by label_selector %r: %r",
            _label_selector,
            response.to_dict(),
        )
        self._raise_on_invalid_response_size(response)
        template = response.to_dict()["items"][0]
        return template

    @staticmethod
    def _transform_cronjob_to_job(item: dict) -> dict:
        """Turn a CronJob into a job so that it can be directly run."""
        job_spec = item["spec"]["jobTemplate"]
        job_spec["apiVersion"] = "batch/v1"
        job_spec["kind"] = "Job"
        job_spec["metadata"]["generateName"] = item["metadata"]["name"] + "-"
        return job_spec

    def schedule_graph_refresh(self, namespace: str = None):
        """Schedule graph refresh job in frontend namespace by default."""
        if namespace is None:
            if not self.frontend_namespace:
                raise ConfigurationError(
                    "No frontend namespace configured to run graph-refresh job"
                )

            namespace = self.frontend_namespace

        template = self._get_cronjob("component=graph-refresh", namespace=namespace)
        template = self._transform_cronjob_to_job(template)

        # There are no template parameters as we are directly using a cronjob as a template, directly run the job.
        response = self.ocp_client.resources.get(
            api_version=template["apiVersion"], kind=template["kind"]
        ).create(body=template, namespace=namespace)

        response = response.to_dict()
        _LOGGER.debug("OpenShift response for creating job: %r", response)

        return response["metadata"]["name"]

    def create_inspection_imagestream(self, inspection_id: str) -> str:
        """Create imagestream for Amun."""
        if not self.amun_infra_namespace:
            raise ConfigurationError(
                "Amun infra namespace is required in order to create Amun inspection imagestreams"
            )

        if not self.amun_inspection_namespace:
            raise ConfigurationError(
                "Unable to create inspection image stream without Amun inspection namespace being set"
            )

        template = self._get_template(
            "template=amun-inspection-imagestream", self.amun_infra_namespace
        )

        self.set_template_parameters(template, AMUN_INSPECTION_ID=inspection_id)
        template = self.oc_process(self.amun_infra_namespace, template)
        imagestream = template["objects"][0]

        response = self.ocp_client.resources.get(
            api_version=imagestream["apiVersion"], kind=imagestream["kind"]
        ).create(body=imagestream, namespace=self.amun_inspection_namespace)

        response = response.to_dict()
        _LOGGER.debug("OpenShift response for creating Amun ImageStream: %r", response)

        return response["metadata"]["name"]

    def schedule_inspection_build(
        self, parameters: dict, inspection_id: str, use_hw_template: bool
    ) -> str:
        """Schedule inspection build."""
        if not self.amun_inspection_namespace:
            raise ConfigurationError(
                "Unable to schedule inspection build without Amun inspection namespace being set"
            )

        return self._schedule_workload(
            run_method_name=self.run_inspection_build.__name__,
            template_method_name=self.get_inspection_build_template.__name__,
            template_method_parameters={
                "parameters": parameters,
                "use_hw_template": use_hw_template,
            },
            namespace=self.amun_inspection_namespace,
            labels={"component": "amun-inspection-build", "inspection": inspection_id},
            job_id=inspection_id + "-build",
        )

    def get_inspection_build_template(
        self, use_hw_template: bool, parameters: dict
    ) -> dict:
        """Get inspection buildconfig that should be run."""
        if not self.amun_infra_namespace:
            raise ConfigurationError(
                "Infra namespace is required in order to create inspection imagestreams"
            )

        if not self.amun_inspection_namespace:
            raise ConfigurationError(
                "Unable to create inspection buildconfig without Amun inspection namespace being set"
            )

        if use_hw_template:
            label_selector = "template=amun-inspection-buildconfig-with-cpu"
        else:
            label_selector = "template=amun-inspection-buildconfig"

        template = self._get_template(label_selector, self.amun_infra_namespace)

        self.set_template_parameters(template, **parameters)

        template = self.oc_process(self.amun_inspection_namespace, template)
        return template

    def run_inspection_build(self, template: dict):
        """Run the inspection build."""
        buildconfig = template["objects"][0]
        response = self.ocp_client.resources.get(
            api_version=buildconfig["apiVersion"], kind=buildconfig["kind"]
        ).create(body=buildconfig, namespace=self.amun_inspection_namespace)

        _LOGGER.debug(
            "OpenShift response for creating Amun BuildConfig: %r", response.to_dict()
        )
        return response.metadata.name

    def schedule_inspection_job(
        self,
        inspection_id,
        parameters: dict,
        use_hw_template: bool,
        cpu_requests: str,
        memory_requests: str,
        infra_namespace: str = None,
        registry: str = None,
    ) -> str:
        """Schedule the given job run, the scheduled job is handled by workload operator based resources available."""
        if not self.amun_inspection_namespace:
            raise ConfigurationError(
                "Unable to schedule inspection job without Amun inspection namespace being set"
            )

        parameters = locals()
        parameters.pop("self", None)
        parameters.pop("inspection_id", None)

        return self._schedule_workload(
            run_method_name=self.run_inspection_job.__name__,
            run_method_parameters=parameters,
            template_method_name=self.get_inspection_job_template.__name__,
            template_method_parameters={
                "use_hw_template": use_hw_template,
                "cpu_requests": cpu_requests,
                "memory_requests": memory_requests,
            },
            job_id=inspection_id,
            namespace=self.amun_inspection_namespace,
            labels={"component": "amun-inspection"},
        )

    def run_inspection_job(
        self,
        parameters: dict,
        template: dict = None,
        *,
        use_hw_template: bool = False,
        cpu_requests: str = None,
        memory_requests: str = None,
        infra_namespace: str = None,
        registry: str = None,
    ) -> str:
        """Create the actual inspection job."""
        if not self.amun_infra_namespace:
            raise ConfigurationError(
                "Amun infra namespace is required in order to create inspection job"
            )

        # Fill in required fields for image pulling.
        parameters["THOTH_INFRA_NAMESPACE"] = infra_namespace or self.infra_namespace
        if registry:
            parameters["THOTH_REGISTRY"] = registry

        template = template or self.get_inspection_job_template(
            use_hw_template=use_hw_template,
            cpu_requests=cpu_requests,
            memory_requests=memory_requests,
        )
        self.set_template_parameters(template, **parameters)

        template = self.oc_process(self.amun_inspection_namespace, template)
        job = template["objects"][0]

        response = self.ocp_client.resources.get(
            api_version=job["apiVersion"], kind=job["kind"]
        ).create(body=job, namespace=self.amun_inspection_namespace)

        _LOGGER.debug(
            "OpenShift response for creating Amun Job: %r", response.to_dict()
        )
        return response.metadata.name

    def get_inspection_job_template(
        self,
        *,
        use_hw_template: bool,
        cpu_requests: str = None,
        memory_requests: str = None,
    ) -> dict:
        """Get template for an inspection job."""
        if not self.amun_inspection_namespace:
            raise ConfigurationError(
                "Unable to create inspection job without Amun inspection namespace being set"
            )

        if use_hw_template:
            label_selector = "template=amun-inspection-job-with-cpu"
        else:
            label_selector = "template=amun-inspection-job"

        template = self._get_template(label_selector, self.amun_infra_namespace)

        # We explicitly set template CPU and memory here so that we can schedule based
        # on resources needed in the workload-operator. We cannot do this as a partial oc process,
        # so we explicitly modify template here (other parameters are about to be expanded later).
        container_spec = template["objects"][0]["spec"]["template"]["spec"][
            "containers"
        ][0]

        if cpu_requests:
            container_spec["resources"]["limits"]["cpu"] = cpu_requests
            container_spec["resources"]["requests"]["cpu"] = cpu_requests

        if memory_requests:
            container_spec["resources"]["limits"]["memory"] = memory_requests
            container_spec["resources"]["requests"]["memory"] = memory_requests

        return template

    def get_solver_names(self) -> list:
        """Retrieve name of solvers available in installation."""
        if not self.infra_namespace:
            raise ConfigurationError(
                "Infra namespace is required in order to list solvers"
            )

        response = self.ocp_client.resources.get(
            api_version="template.openshift.io/v1", kind="Template"
        ).get(namespace=self.infra_namespace, label_selector="template=solver")
        _LOGGER.debug(
            "OpenShift response for getting solver template: %r", response.to_dict()
        )
        self._raise_on_invalid_response_size(response)
        return [
            obj["metadata"]["labels"]["solver-type"]
            for obj in response.to_dict()["items"][0]["objects"]
        ]

    def schedule_all_solvers(
        self,
        packages: str,
        output: str,
        *,
        indexes: list = None,
        debug: bool = False,
        subgraph_check_api: str = None,
        transitive: bool = False,
    ) -> typing.List[str]:
        """Schedule all solvers for the given packages."""
        solver_ids = []
        for solver_name in self.get_solver_names():
            solver_id = self.schedule_solver(
                packages=packages,
                output=output,
                solver=solver_name,
                indexes=indexes,
                debug=debug,
                subgraph_check_api=subgraph_check_api,
                transitive=transitive,
            )

            solver_ids.append(solver_id)

        return solver_ids

    def run_solver(
        self,
        packages: str,
        output: str,
        solver: str,
        *,
        indexes: list = None,
        debug: bool = False,
        subgraph_check_api: str = None,
        transitive: bool = True,
        job_id: str = None,
        template: dict = None,
    ) -> dict:
        """Run solver or all solver to solve the given requirements."""
        if not self.middletier_namespace:
            ConfigurationError("Solver requires middletier namespace to be specified")

        template = template or self.get_solver_template(solver)

        self.set_template_parameters(
            template,
            THOTH_SOLVER_NO_TRANSITIVE=int(not transitive),
            THOTH_SOLVER_PACKAGES=packages.replace("\n", "\\n"),
            THOTH_SOLVER_INDEXES=",".join(indexes) if indexes else "",
            THOTH_LOG_SOLVER="DEBUG" if debug else "INFO",
            THOTH_SOLVER_OUTPUT=output,
            THOTH_SOLVER_JOB_ID=job_id or self._generate_id(solver),
            THOTH_SOLVER_SUBGRAPH_CHECK_API=subgraph_check_api,
        )

        template = self.oc_process(self.middletier_namespace, template)
        solver_template = template["objects"][0]
        response = self.ocp_client.resources.get(
            api_version=solver_template["apiVersion"], kind=solver_template["kind"]
        ).create(body=solver_template, namespace=self.middletier_namespace)

        _LOGGER.debug("Starting solver %r", solver)
        _LOGGER.debug("OpenShift response for creating a pod: %r", response.to_dict())
        return response.metadata.name

    def schedule_solver(
        self,
        packages: str,
        output: str,
        solver: str,
        *,
        indexes: list = None,
        debug: bool = False,
        subgraph_check_api: str = None,
        transitive: bool = False,
        job_id: str = None,
    ) -> str:
        """Schedule the given solver."""
        if not self.middletier_namespace:
            raise ConfigurationError(
                "Unable to schedule solver job without middletier namespace being set"
            )

        job_id = job_id or self._generate_id(solver)
        parameters = locals()
        parameters.pop("self", None)
        return self._schedule_workload(
            run_method_name=self.run_solver.__name__,
            run_method_parameters=parameters,
            template_method_name=self.get_solver_template.__name__,
            template_method_parameters={"solver": solver},
            job_id=job_id,
            namespace=self.middletier_namespace,
            labels={"component": "solver"},
        )

    def get_solver_template(self, solver: str) -> dict:
        """Retrieve a solver template."""
        if not self.infra_namespace:
            raise ConfigurationError(
                "Infra namespace is required to gather solver template when running solver"
            )

        template = self._get_template("template=solver")

        # Get only one solver - the solver that was requested.
        solver_entry = None
        for idx, obj in enumerate(template["objects"]):
            if obj["metadata"]["labels"]["solver-type"] == solver:
                solver_entry = obj
                break

        if solver_entry is None:
            raise ConfigurationError(
                f"No template for solver {solver!r} registered in {self.infra_namespace!r}"
            )

        template["objects"] = [solver_entry]
        return template

    def schedule_package_extract(
        self,
        image: str,
        output: str,
        *,
        environment_type: str,
        origin: str = None,
        registry_user: str = None,
        registry_password: str = None,
        verify_tls: bool = True,
        debug: bool = False,
        job_id: str = None,
    ) -> str:
        """Schedule the given job run, the scheduled job is handled by workload operator based resources available."""
        if not self.middletier_namespace:
            raise ConfigurationError(
                "Unable to schedule package extract job without middletier namespace being set"
            )

        if environment_type not in ("runtime", "buildtime"):
            raise ValueError(
                "Unknown environment type %r, has to be runtime or buildtime"
            )

        job_id = job_id or self._generate_id("package-extract")
        parameters = locals()
        parameters.pop("self", None)
        return self._schedule_workload(
            run_method_name=self.run_package_extract.__name__,
            run_method_parameters=parameters,
            template_method_name=self.get_package_extract_template.__name__,
            job_id=job_id,
            namespace=self.middletier_namespace,
            labels={"component": "package-extract"},
        )

    def run_package_extract(
        self,
        image: str,
        output: str,
        *,
        environment_type: str,
        origin: str = None,
        registry_user: str = None,
        registry_password: str = None,
        verify_tls: bool = True,
        debug: bool = False,
        job_id: str = None,
        template: dict = None,
    ) -> str:
        """Run package-extract analyzer to extract information from the provided image."""
        if not self.middletier_namespace:
            raise ConfigurationError(
                "Running package-extract requires middletier namespace to be specified"
            )

        if environment_type not in ("runtime", "buildtime"):
            raise ValueError(
                "Unknown environment type %r, has to be runtime or buildtime"
            )

        template = template or self.get_package_extract_template()

        self.set_template_parameters(
            template,
            THOTH_LOG_PACKAGE_EXTRACT="DEBUG" if debug else "INFO",
            THOTH_ANALYZED_IMAGE=image,
            THOTH_ANALYZER_NO_TLS_VERIFY=int(not verify_tls),
            THOTH_ANALYZER_OUTPUT=output,
            THOTH_PACKAGE_EXTRACT_JOB_ID=job_id or self._generate_id("package-extract"),
            THOTH_PACKAGE_EXTRACT_METADATA=json.dumps(
                {"origin": origin, "environment_type": environment_type}
            ),
        )

        if registry_user and registry_password:
            self.set_template_parameters(
                template,
                THOTH_REGISTRY_CREDENTIALS=f"{registry_user}:{registry_password}",
            )

        template = self.oc_process(self.middletier_namespace, template)
        analyzer = template["objects"][0]

        response = self.ocp_client.resources.get(
            api_version=analyzer["apiVersion"], kind=analyzer["kind"]
        ).create(body=analyzer, namespace=self.middletier_namespace)

        _LOGGER.debug("OpenShift response for creating a pod: %r", response.to_dict())
        return response.metadata.name

    def get_package_extract_template(self):
        """Get template for package-extract."""
        if not self.infra_namespace:
            raise ConfigurationError(
                "Infra namespace is required to gather package-extract template when running it"
            )

        return self._get_template("template=package-extract")

    def schedule_package_analyzer(
        self,
        package_name: str,
        package_version: str,
        index_url: str,
        *,
        output: str,
        debug: bool = False,
        dry_run: bool = False,
        job_id: str = None,
    ) -> str:
        """Schedule the given job run, the scheduled job is handled by workload operator based resources available."""
        if not self.middletier_namespace:
            raise ConfigurationError(
                "Unable to schedule package analyzer job without middletier namespace being set"
            )

        job_id = job_id or self._generate_id("package-analyzer")
        parameters = locals()
        parameters.pop("self", None)
        return self._schedule_workload(
            run_method_name=self.run_package_analyzer.__name__,
            run_method_parameters=parameters,
            template_method_name=self.get_package_analyzer_template.__name__,
            job_id=job_id,
            namespace=self.middletier_namespace,
            labels={"component": "package-analyzer"},
        )

    def run_package_analyzer(
        self,
        package_name: str,
        package_version: str,
        index_url: str,
        *,
        output: str,
        debug: bool = False,
        dry_run: bool = False,
        job_id: str = None,
        template: dict = None,
    ) -> str:
        """Run package-analyzer to gather digests of packages and files present inside packages."""
        if not self.middletier_namespace:
            raise ConfigurationError(
                "Running package-analyzer requires middletier namespace to be specified"
            )

        template = template or self.get_package_analyzer_template()

        self.set_template_parameters(
            template,
            THOTH_PACKAGE_ANALYZER_PACKAGE_NAME=package_name,
            THOTH_PACKAGE_ANALYZER_PACKAGE_VERSION=package_version,
            THOTH_PACKAGE_ANALYZER_INDEX_URL=index_url,
            THOTH_PACKAGE_ANALYZER_DEBUG=debug,
            THOTH_PACKAGE_ANALYZER_OUTPUT=output,
            THOTH_PACKAGE_ANALYZER_DRY_RUN=dry_run,
            THOTH_PACKAGE_ANALYZER_JOB_ID=job_id
            or self._generate_id("package-analyzer"),
        )

        template = self.oc_process(self.middletier_namespace, template)
        analyzer = template["objects"][0]

        response = self.ocp_client.resources.get(
            api_version=analyzer["apiVersion"], kind=analyzer["kind"]
        ).create(body=analyzer, namespace=self.middletier_namespace)

        _LOGGER.debug("OpenShift response for creating a pod: %r", response.to_dict())
        return response.metadata.name

    def get_package_analyzer_template(self):
        """Get template for package-analyzer."""
        if not self.infra_namespace:
            raise ConfigurationError(
                "Infra namespace is required to gather package-analyzer template when running it"
            )

        return self._get_template("template=package-analyzer")

    def create_config_map(
        self, configmap_name: str, namespace: str, labels: dict, data: dict
    ) -> str:
        """Create a ConfigMap in the given namespace."""
        v1_configmaps = self.ocp_client.resources.get(
            api_version="v1", kind="ConfigMap"
        )
        v1_configmaps.create(
            body={
                "apiVersion": "v1",
                "kind": "ConfigMap",
                "data": data,
                "metadata": {
                    "labels": labels,
                    "name": configmap_name,
                    "namespace": namespace,
                },
            }
        )
        return configmap_name

    def _schedule_workload(
        self,
        *,
        run_method_name: str,
        job_id: str,
        namespace: str,
        template_method_name: str,
        run_method_parameters: dict = None,
        template_method_parameters: dict = None,
        labels: dict = None,
    ) -> str:
        """Schedule the given job run, the scheduled job is handled by workload operator based resources available."""
        if labels:
            # Inject labels needed by default.
            labels.update(self._DEFAULT_WORKLOAD_LABELS)

        self.create_config_map(
            job_id,
            namespace,
            labels=labels or self._DEFAULT_WORKLOAD_LABELS,
            data={
                "run_method_name": run_method_name,
                "run_method_parameters": json.dumps(run_method_parameters or {}),
                "template_method_name": template_method_name,
                "template_method_parameters": json.dumps(
                    template_method_parameters or {}
                ),
            },
        )
        return job_id

    @staticmethod
    def _generate_id(prefix: str):
        """Generate an identifier."""
        return prefix + "-%016x" % random.getrandbits(64)

    def schedule_dependency_monkey(
        self,
        requirements: typing.Union[str, dict],
        context: dict,
        *,
        stack_output: str = None,
        report_output: str = None,
        seed: int = None,
        dry_run: bool = False,
        decision: str = None,
        count: int = None,
        debug: bool = False,
        job_id: str = None,
        limit_latest_versions: int = None,
    ) -> str:
        """Schedule a dependency monkey run."""
        if not self.middletier_namespace:
            raise ConfigurationError(
                "Unable to schedule dependency monkey without middletier namespace being set"
            )

        job_id = job_id or self._generate_id("dependency-monkey")
        parameters = locals()
        parameters.pop("self", None)
        return self._schedule_workload(
            run_method_name=self.run_dependency_monkey.__name__,
            run_method_parameters=parameters,
            template_method_name=self.get_dependency_monkey_template.__name__,
            job_id=job_id,
            namespace=self.middletier_namespace,
            labels={"component": "dependency-monkey"},
        )

    def run_dependency_monkey(
        self,
        requirements: typing.Union[str, dict],
        context: dict,
        *,
        stack_output: str = None,
        report_output: str = None,
        seed: int = None,
        dry_run: bool = False,
        decision: str = None,
        count: int = None,
        debug: bool = False,
        job_id: str = None,
        limit_latest_versions: int = None,
        template: dict = None,
    ) -> str:
        """Run Dependency Monkey on the provided user input."""
        if not self.middletier_namespace:
            raise ConfigurationError(
                "Running Dependency Monkey requires middletier namespace configuration"
            )

        template = template or self.get_dependency_monkey_template()

        if isinstance(requirements, dict):
            # There was passed a serialized Pipfile into dict, serialize it into JSON.
            requirements = json.dumps(requirements)

        parameters = {
            "THOTH_ADVISER_REQUIREMENTS": requirements.replace("\n", "\\n"),
            "THOTH_AMUN_CONTEXT": json.dumps(context).replace("\n", "\\n"),
            "THOTH_DEPENDENCY_MONKEY_STACK_OUTPUT": stack_output or "-",
            "THOTH_DEPENDENCY_MONKEY_REPORT_OUTPUT": report_output or "-",
            "THOTH_DEPENDENCY_MONKEY_DRY_RUN": int(bool(dry_run)),
            "THOTH_LOG_ADVISER": "DEBUG" if debug else "INFO",
            "THOTH_DEPENDENCY_MONKEY_JOB_ID": job_id
            or self._generate_id("dependency-monkey"),
        }

        if decision is not None:
            parameters["THOTH_DEPENDENCY_MONKEY_DECISION"] = decision

        if seed is not None:
            parameters["THOTH_DEPENDENCY_MONKEY_SEED"] = seed

        if count is not None:
            parameters["THOTH_DEPENDENCY_MONKEY_COUNT"] = count

        if limit_latest_versions is not None:
            parameters["THOTH_ADVISER_LIMIT_LATEST_VERSIONS"] = limit_latest_versions
        else:
            parameters["THOTH_ADVISER_LIMIT_LATEST_VERSIONS"] = -1

        self.set_template_parameters(template, **parameters)

        template = self.oc_process(self.middletier_namespace, template)
        dependency_monkey = template["objects"][0]

        response = self.ocp_client.resources.get(
            api_version=dependency_monkey["apiVersion"], kind=dependency_monkey["kind"]
        ).create(body=dependency_monkey, namespace=self.middletier_namespace)

        _LOGGER.debug("OpenShift response for creating a pod: %r", response.to_dict())
        return response.metadata.name

    def get_dependency_monkey_template(self):
        """Get template for a dependency monkey."""
        if not self.infra_namespace:
            raise ConfigurationError(
                "Infra namespace is required to gather Dependency Monkey template when running it"
            )

        return self._get_template("template=dependency-monkey")

    def schedule_build_analyze(
        self, document_id: str, output: str, job_id: str = None
    ) -> str:
        """Schedule an build analyze run."""
        if not self.middletier_namespace:
            raise ConfigurationError(
                "Unable to schedule build analyze without middletier namespace being set"
            )

        job_id = job_id or self._generate_id("build-analyze")
        parameters = locals()
        parameters.pop("self", None)
        return self._schedule_workload(
            run_method_name=self.run_build_analyze.__name__,
            run_method_parameters=parameters,
            template_method_name=self.get_build_analyze_template.__name__,
            job_id=job_id,
            namespace=self.middletier_namespace,
            labels={"component": "build-analyze"},
        )

    def run_build_analyze(
        self, document_id: str, output: str, job_id: str = None, template: dict = None
    ) -> str:
        """Run build analyze on the provided user input."""
        if not self.middletier_namespace:
            raise ConfigurationError(
                "Running build-analyze requires middletier namespace configuration"
            )

        template = template or self.get_build_analyze_template()

        parameters = {
            "THOTH_BUILD_LOG_DOC_ID": document_id,
            "THOTH_REPORT_OUTPUT": output,
            "THOTH_BUILD_ANALYZER_JOB_ID": job_id or self._generate_id("build-analyze"),
        }

        self.set_template_parameters(template, **parameters)

        template = self.oc_process(self.middletier_namespace, template)
        build_analyze = template["objects"][0]

        response = self.ocp_client.resources.get(
            api_version=build_analyze["apiVersion"], kind=build_analyze["kind"]
        ).create(body=build_analyze, namespace=self.middletier_namespace)

        _LOGGER.debug("OpenShift response for creating a pod: %r", response.to_dict())
        return response.metadata.name

    def get_build_analyze_template(self):
        """Get template for build analyze run."""
        if not self.infra_namespace:
            raise ConfigurationError(
                "Infra namespace is required to gather build analyzer template when running it"
            )

        return self._get_template("template=build-analyze")

    def schedule_build_report(
        self, document_id: str, output: str, job_id: str = None
    ) -> str:
        """Schedule an build report run."""
        if not self.middletier_namespace:
            raise ConfigurationError(
                "Unable to schedule build report without middletier namespace being set"
            )

        job_id = job_id or self._generate_id("build-report")
        parameters = locals()
        parameters.pop("self", None)
        return self._schedule_workload(
            run_method_name=self.run_build_report.__name__,
            run_method_parameters=parameters,
            template_method_name=self.get_build_report_template.__name__,
            job_id=job_id,
            namespace=self.middletier_namespace,
            labels={"component": "build-report"},
        )

    def run_build_report(
        self, document_id: str, output: str, job_id: str = None, template: dict = None
    ) -> str:
        """Run build report on the provided user input."""
        if not self.middletier_namespace:
            raise ConfigurationError(
                "Running build-report requires middletier namespace configuration"
            )

        template = template or self.get_build_report_template()

        parameters = {
            "THOTH_BUILD_LOG_DOC_ID": document_id,
            "THOTH_REPORT_OUTPUT": output,
            "THOTH_BUILD_ANALYSER_JOB_ID": job_id or self._generate_id("build-report"),
        }

        self.set_template_parameters(template, **parameters)

        template = self.oc_process(self.middletier_namespace, template)
        build_report = template["objects"][0]

        response = self.ocp_client.resources.get(
            api_version=build_report["apiVersion"], kind=build_report["kind"]
        ).create(body=build_report, namespace=self.middletier_namespace)

        _LOGGER.debug("OpenShift response for creating a pod: %r", response.to_dict())
        return response.metadata.name

    def get_build_report_template(self):
        """Get template for build report run."""
        if not self.infra_namespace:
            raise ConfigurationError(
                "Infra namespace is required to gather build analyzer template when running it"
            )

        return self._get_template("template=build-report")

    def schedule_build_dependencies(
        self, document_id: str, output: str, job_id: str = None
    ) -> str:
        """Schedule an build analyze run."""
        if not self.middletier_namespace:
            raise ConfigurationError(
                "Unable to schedule build dependencies without middletier namespace being set"
            )

        job_id = job_id or self._generate_id("build-dependencies")
        parameters = locals()
        parameters.pop("self", None)
        return self._schedule_workload(
            run_method_name=self.run_build_dependencies.__name__,
            run_method_parameters=parameters,
            template_method_name=self.get_build_dependencies_template.__name__,
            job_id=job_id,
            namespace=self.middletier_namespace,
            labels={"component": "build-dependencies"},
        )

    def run_build_dependencies(
        self, document_id: str, output: str, job_id: str = None, template: dict = None
    ) -> str:
        """Run build dependencies on the provided user input."""
        if not self.middletier_namespace:
            raise ConfigurationError(
                "Running build-dependencies requires middletier namespace configuration"
            )

        template = template or self.get_build_dependencies_template()

        parameters = {
            "THOTH_BUILD_LOG_DOC_ID": document_id,
            "THOTH_REPORT_OUTPUT": output,
            "THOTH_BUILD_ANALYZER_JOB_ID": job_id
            or self._generate_id("build-dependencies"),
        }

        self.set_template_parameters(template, **parameters)

        template = self.oc_process(self.middletier_namespace, template)
        build_dependencies = template["objects"][0]

        response = self.ocp_client.resources.get(
            api_version=build_dependencies["apiVersion"],
            kind=build_dependencies["kind"],
        ).create(body=build_dependencies, namespace=self.middletier_namespace)

        _LOGGER.debug("OpenShift response for creating a pod: %r", response.to_dict())
        return response.metadata.name

    def get_build_dependencies_template(self):
        """Get template for build dependencies run."""
        if not self.infra_namespace:
            raise ConfigurationError(
                "Infra namespace is required to gather build analyzer template when running it"
            )

        return self._get_template("template=build-dependencies")

    def schedule_adviser(
        self,
        application_stack: dict,
        output: str,
        recommendation_type: str,
        *,
        count: int = None,
        limit: int = None,
        runtime_environment: dict = None,
        library_usage: dict = None,
        origin: str = None,
        debug: bool = False,
        job_id: str = None,
        limit_latest_versions: int = None,
    ) -> str:
        """Schedule an adviser run."""
        if not self.backend_namespace:
            raise ConfigurationError(
                "Unable to schedule adviser without backend namespace being set"
            )

        job_id = job_id or self._generate_id("adviser")
        parameters = locals()
        parameters.pop("self", None)
        return self._schedule_workload(
            run_method_name=self.run_adviser.__name__,
            run_method_parameters=parameters,
            template_method_name=self.get_adviser_template.__name__,
            job_id=job_id,
            namespace=self.backend_namespace,
            labels={"component": "adviser"},
        )

    def run_adviser(
        self,
        application_stack: dict,
        output: str,
        recommendation_type: str,
        *,
        count: int = None,
        limit: int = None,
        runtime_environment: dict = None,
        library_usage: dict = None,
        origin: str = None,
        debug: bool = False,
        job_id: str = None,
        limit_latest_versions: int = None,
        template: dict = None,
    ) -> str:
        """Run adviser on the provided user input."""
        if not self.backend_namespace:
            raise ConfigurationError(
                "Running adviser requires backend namespace configuration"
            )

        template = template or self.get_adviser_template()

        if runtime_environment:
            runtime_environment = json.dumps(runtime_environment)

        parameters = {
            "THOTH_ADVISER_REQUIREMENTS": application_stack.pop("requirements").replace(
                "\n", "\\n"
            ),
            "THOTH_ADVISER_REQUIREMENTS_LOCKED": application_stack.get(
                "requirements_lock", ""
            ).replace("\n", "\\n"),
            "THOTH_ADVISER_REQUIREMENTS_FORMAT": application_stack.get(
                "requirements_formant", "pipenv"
            ),
            "THOTH_ADVISER_RECOMMENDATION_TYPE": recommendation_type.upper(),
            "THOTH_ADVISER_RUNTIME_ENVIRONMENT": runtime_environment,
            "THOTH_ADVISER_LIBRARY_USAGE": json.dumps(library_usage),
            "THOTH_ADVISER_METADATA": json.dumps({"origin": origin}),
            "THOTH_ADVISER_OUTPUT": output,
            "THOTH_LOG_ADVISER": "DEBUG" if debug else "INFO",
            "THOTH_ADVISER_JOB_ID": job_id or self._generate_id("adviser"),
        }

        if count:
            parameters["THOTH_ADVISER_COUNT"] = count

        if limit:
            parameters["THOTH_ADVISER_LIMIT"] = limit

        if limit_latest_versions is not None:
            parameters["THOTH_ADVISER_LIMIT_LATEST_VERSIONS"] = limit_latest_versions
        else:
            parameters["THOTH_ADVISER_LIMIT_LATEST_VERSIONS"] = -1

        self.set_template_parameters(template, **parameters)

        template = self.oc_process(self.backend_namespace, template)
        adviser = template["objects"][0]

        response = self.ocp_client.resources.get(
            api_version=adviser["apiVersion"], kind=adviser["kind"]
        ).create(body=adviser, namespace=self.backend_namespace)

        _LOGGER.debug("OpenShift response for creating a pod: %r", response.to_dict())
        return response.metadata.name

    def get_adviser_template(self):
        """Get template for an adviser run."""
        if not self.infra_namespace:
            raise ConfigurationError(
                "Infra namespace is required to gather adviser template when running it"
            )

        return self._get_template("template=adviser")

    def schedule_provenance_checker(
        self,
        application_stack: dict,
        output: str,
        *,
        origin: str = None,
        whitelisted_sources: list = None,
        debug: bool = False,
        job_id: str = None,
    ) -> str:
        """Schedule a provenance checker run."""
        if not self.backend_namespace:
            raise ConfigurationError(
                "Unable to schedule provenance checker without backend namespace being set"
            )

        job_id = job_id or self._generate_id("provenance-checker")
        parameters = locals()
        parameters.pop("self", None)
        return self._schedule_workload(
            run_method_name=self.run_provenance_checker.__name__,
            run_method_parameters=parameters,
            template_method_name=self.get_provenance_checker_template.__name__,
            job_id=job_id,
            namespace=self.backend_namespace,
            labels={"component": "provenance-checker"},
        )

    def run_provenance_checker(
        self,
        application_stack: dict,
        output: str,
        *,
        origin: str = None,
        whitelisted_sources: list = None,
        debug: bool = False,
        job_id: str = None,
        template: dict = None,
    ) -> str:
        """Run provenance checks on the provided user input."""
        if not self.backend_namespace:
            raise ConfigurationError(
                "Running provenance checks requires backend namespace configuration"
            )

        template = template or self.get_provenance_checker_template()

        requirements = application_stack.pop("requirements").replace("\n", "\\n")
        requirements_locked = application_stack.pop("requirements_lock").replace(
            "\n", "\\n"
        )
        whitelisted_sources = ",".join(whitelisted_sources or [])
        self.set_template_parameters(
            template,
            THOTH_ADVISER_REQUIREMENTS=requirements,
            THOTH_ADVISER_REQUIREMENTS_LOCKED=requirements_locked,
            THOTH_ADVISER_OUTPUT=output,
            THOTH_ADVISER_METADATA=json.dumps({"origin": origin}),
            THOTH_WHITELISTED_SOURCES=whitelisted_sources,
            THOTH_LOG_ADVISER="DEBUG" if debug else "INFO",
            THOTH_PROVENANCE_CHECKER_JOB_ID=job_id
            or self._generate_id("provenance-checker"),
        )

        template = self.oc_process(self.backend_namespace, template)
        provenance_checker = template["objects"][0]

        response = self.ocp_client.resources.get(
            api_version=provenance_checker["apiVersion"],
            kind=provenance_checker["kind"],
        ).create(body=provenance_checker, namespace=self.backend_namespace)

        _LOGGER.debug("OpenShift response for creating a pod: %r", response.to_dict())
        return response.metadata.name

    def get_provenance_checker_template(self) -> dict:
        """Get template for a provenance checker."""
        if not self.infra_namespace:
            raise ConfigurationError(
                "Infra namespace is required to gather provenance template when running it"
            )

        return self._get_template("template=provenance-checker")

    def _schedule_graph_sync(
        self,
        document_id: str,
        *,
<<<<<<< HEAD
        force_sync: bool,
        namespace: str,
        graph_sync_type: str,
=======
        only_solver_documents: bool = False,
        only_analysis_documents: bool = False,
        only_inspection_documents: bool = False,
        only_adviser_documents: bool = False,
        only_provenance_checker_documents: bool = False,
        only_dependency_monkey_documents: bool = False,
        namespace: str = None,
    ):
        """Schedule a graph sync."""
        if namespace is None:
            if not self.middletier_namespace:
                raise ConfigurationError(
                    "Middletier namespace is required to run graph syncs"
                )

            namespace = self.middletier_namespace

        job_id = self._generate_id("graph-sync-multiple")
        parameters = locals()
        parameters.pop("self", None)
        return self._schedule_workload(
            run_method_name=self.run_graph_sync_multiple.__name__,
            run_method_parameters=parameters,
            template_method_name=self.get_graph_sync_template.__name__,
            template_method_parameters={"template_name": "graph-sync-job-multiple"},
            job_id=job_id,
            namespace=namespace,
            labels={"component": "graph-sync"},
        )

    def schedule_graph_sync(
        self, document_id: str, namespace: str, *, template_name: str = None
>>>>>>> 5b7d01d8
    ):
        """Schedule a graph sync."""
        job_id = "graph-sync-" + document_id
        parameters = locals()
        parameters.pop("self", None)

        if namespace is None:
            raise ConfigurationError(
                f"No namespace provided - in the environment nor explcitly on graph sync scheduling for {document_id} (graph sync type: {graph_sync_type!r})"
            )

        return self._schedule_workload(
            run_method_name=self.run_graph_sync.__name__,
            run_method_parameters=parameters,
            template_method_name=self.get_graph_sync_template.__name__,
            template_method_parameters={},
            job_id=job_id,
            namespace=namespace,
            labels={
                "component": "graph-sync",
                "graph-sync-type": graph_sync_type,
                "graph-sync-document-id": document_id,
            },
        )

    def schedule_graph_sync_adviser(
        self, document_id: str, *, force_sync: bool = False, namespace: str = None
    ) -> str:
        """Schedule a sync of an adviser document."""
        if not document_id.startswith("adviser"):
            raise ValueError(
                f"Cannot sync document {document_id!r} as adviser document - document is not adviser result"
            )

        return self._schedule_graph_sync(
            document_id,
            namespace=namespace or self.backend_namespace,
            graph_sync_type="adviser",
            force_sync=force_sync,
        )

    def schedule_graph_sync_package_analyzer(
        self, document_id: str, *, force_sync: bool = False, namespace: str = None
    ) -> str:
        """Schedule a sync of an package-analysis document."""
        if not document_id.startswith("package-analyzer"):
            raise ValueError(
                f"Cannot sync document {document_id!r} as package-analyzer document - document "
                "is not package-analyzer result"
            )

        return self._schedule_graph_sync(
            document_id,
            namespace=namespace or self.middletier_namespace,
            graph_sync_type="package-analyzer",
            force_sync=force_sync,
        )

    def schedule_graph_sync_inspection(
        self, document_id: str, *, force_sync: bool = False, namespace: str = None
    ) -> str:
        """Schedule a sync of inspection."""
        if not document_id.startswith("inspection"):
            raise ValueError(
                f"Cannot sync document {document_id!r} as inspection document - document is not inspection result"
            )

        return self._schedule_graph_sync(
            document_id,
            namespace=namespace or self.amun_inspection_namespace,
            graph_sync_type="inspection",
            force_sync=force_sync,
        )

    def schedule_graph_sync_provenance_checker(
        self, document_id: str, *, force_sync: bool = False, namespace: str = None
    ) -> str:
        """Schedule a sync of a provenance checker result."""
        if not document_id.startswith("provenance-checker"):
            raise ValueError(
                f"Cannot sync document {document_id!r} as provenance checker document - document is not"
                "provenance checker result"
            )

        return self._schedule_graph_sync(
            document_id,
            namespace=namespace or self.backend_namespace,
            graph_sync_type="provenance-checker",
            force_sync=force_sync,
        )

    def schedule_graph_sync_solver(
        self, document_id: str, *, force_sync: bool = False, namespace: str = None
    ) -> str:
        """Schedule a sync of solver result."""
        if not document_id.startswith("solver"):
            raise ValueError(
                f"Cannot sync document {document_id!r} as solver document - document is not solver result"
            )

        return self._schedule_graph_sync(
            document_id,
            namespace=namespace or self.middletier_namespace,
            graph_sync_type="solver",
            force_sync=force_sync,
        )

    def schedule_graph_dependency_monkey(
        self, document_id: str, *, force_sync: bool = False, namespace: str
    ) -> str:
        """Schedule a sync of a dependency monkey result."""
        if not document_id.startswith("dependency-monkey"):
            raise ValueError(
                f"Cannot sync document {document_id!r} as dependency monkey "
                "document - document is not solver result"
            )

<<<<<<< HEAD
        return self._schedule_graph_sync(
            document_id,
            namespace=namespace or self.middletier_namespace,
            graph_sync_type="dependency-monkey",
            force_sync=force_sync,
=======
        template = template or self.get_graph_sync_template(template_name)
        self.set_template_parameters(
            template,
            THOTH_JOB_ID=job_id or self._generate_id(template_name),
            THOTH_ONLY_SOLVER_DOCUMENTS=int(only_solver_documents),
            THOTH_ONLY_ANALYSIS_DOCUMENTS=int(only_analysis_documents),
            THOTH_ONLY_INSPECTION_DOCUMENTS=int(only_inspection_documents),
            THOTH_ONLY_ADVISER_DOCUMENTS=int(only_adviser_documents),
            THOTH_ONLY_PROVENANCE_CHECKER_DOCUMENTS=int(
                only_provenance_checker_documents
            ),
            THOTH_ONLY_DEPENDENCY_MONKEY_DOCUMENTS=int(
                only_dependency_monkey_documents
            ),
>>>>>>> 5b7d01d8
        )

    def schedule_graph_sync_package_extract(
        self, document_id: str, *, force_sync: bool = False, namespace: str = None
    ) -> str:
        """Schedule a sync of package-extract."""
        if not document_id.startswith("package-extract"):
            raise ValueError(
                f"Cannot sync document {document_id!r} as package-extract document - document "
                f"is not package-extract result"
            )

<<<<<<< HEAD
        return self._schedule_graph_sync(
            document_id,
            namespace=namespace or self.middletier_namespace,
            graph_sync_type="package-extract",
            force_sync=force_sync,
        )
=======
        _LOGGER.info(
            "Scheduled new graph sync multiple with id %r", response.metadata.name
        )
        return response.metadata.name
>>>>>>> 5b7d01d8

    def run_graph_sync(
        self,
        document_id: str,
        namespace: str,
        graph_sync_type: str,
        force_sync: str,
        *,
        template: dict = None,
        job_id: str = None,
    ):
        """Run the given graph sync."""
        if not namespace:
            raise ValueError(
                "Unable to run graph sync without namespace being specified"
            )

        template = template or self.get_graph_sync_template()
        self.set_template_parameters(
            template,
            THOTH_SYNC_DOCUMENT_ID=document_id,
            THOTH_JOB_ID=job_id or self._generate_id(graph_sync_type),
            THOTH_FORCE_SYNC=force_sync,
            THOTH_GRAPH_SYNC_TYPE=graph_sync_type,
        )
        template = self.oc_process(namespace, template)
        graph_sync = template["objects"][0]

        response = self.ocp_client.resources.get(
            api_version=graph_sync["apiVersion"], kind=graph_sync["kind"]
        ).create(body=graph_sync, namespace=namespace)

        _LOGGER.info("Scheduled new sync with id %r", response.metadata.name)
        return response.metadata.name

    def get_graph_sync_template(self) -> dict:
        """Get graph sync template."""
        if not self.infra_namespace:
            raise ConfigurationError(
                "Infra namespace is required in order to gather graph sync template"
            )

        return self._get_template("template=graph-sync-job")

    def schedule_kebechet_run_url(
        self, url: str, service: str, *, verbose=False, job_id=None
    ) -> str:
        """Schedule a kebechet run."""
        if not self.backend_namespace:
            raise ConfigurationError(
                "Unable to schedule Kebechet without backend namespace being set"
            )

        job_id = job_id or self._generate_id("kebechet-run-url")
        parameters = locals()
        parameters.pop("self", None)
        return self._schedule_workload(
            run_method_name=self.run_kebechet_run_url.__name__,
            run_method_parameters=parameters,
            template_method_name=self.get_kebechet_template.__name__,
            job_id=job_id,
            namespace=self.backend_namespace,
            labels={"component": "kebechet"},
        )

    def schedule_kebechet_run_results(
        self, url: str, service: str, analysis_id: str, *, verbose=False, job_id=None
    ) -> str:
        """Schedule a kebechet run."""
        if not self.backend_namespace:
            raise ConfigurationError(
                "Unable to schedule Kebechet without backend namespace being set"
            )

        job_id = job_id or self._generate_id("kebechet-run-results")
        parameters = locals()
        parameters.pop("self", None)
        return self._schedule_workload(
            run_method_name=self.run_kebechet_run_results.__name__,
            run_method_parameters=parameters,
            template_method_name=self.get_kebechet_template.__name__,
            job_id=job_id,
            namespace=self.backend_namespace,
            labels={"component": "kebechet"},
        )

    def run_kebechet_run_url(
        self,
        url: str,
        service: str,
        *,
        verbose=False,
        job_id=None,
        template: dict = None,
    ) -> str:
        """Create a kebechet run-url job."""
        job_id = job_id or self._generate_id("kebechet-run-url")
        template = template or self.get_kebechet_template()
        self.set_template_parameters(
            template,
            KEBECHET_SUBCOMMAND="run-url",
            KEBECHET_VERBOSE=verbose,
            KEBECHET_REPO_URL=url,
            KEBECHET_SERVICE_NAME=service,
            KEBECHET_JOB_ID=job_id,
        )
        template = self.oc_process(self.backend_namespace, template)
        kebechet = template["objects"][0]

        response = self.ocp_client.resources.get(
            api_version=kebechet["apiVersion"], kind=kebechet["kind"]
        ).create(body=kebechet, namespace=self.backend_namespace)

        _LOGGER.debug("OpenShift response for creating a pod: %r", response.to_dict())
        return response.metadata.name

    def run_kebechet_run_results(
        self,
        url: str,
        service: str,
        analysis_id: str,
        *,
        verbose=False,
        job_id=None,
        template: dict = None,
    ) -> str:
        """Create a kebechet run-results job."""
        job_id = job_id or self._generate_id("kebechet-run-results")
        template = template or self.get_kebechet_template()
        self.set_template_parameters(
            template,
            KEBECHET_SUBCOMMAND="run-results",
            KEBECHET_VERBOSE=verbose,
            KEBECHET_REPO_URL=url,
            KEBECHET_SERVICE_NAME=service,
            KEBECHET_JOB_ID=job_id,
            KEBECHET_ANALYSIS_ID=analysis_id,
        )
        template = self.oc_process(self.backend_namespace, template)
        kebechet = template["objects"][0]

        response = self.ocp_client.resources.get(
            api_version=kebechet["apiVersion"], kind=kebechet["kind"]
        ).create(body=kebechet, namespace=self.backend_namespace)

        _LOGGER.debug("OpenShift response for creating a pod: %r", response.to_dict())
        return response.metadata.name

    def get_kebechet_template(self) -> dict:
        """Get template for a Kebechet job."""
        if not self.infra_namespace:
            raise ConfigurationError(
                "Infra namespace is required to gather kebechet template when running it"
            )

        return self._get_template("template=kebechet")

    def _raise_on_invalid_response_size(self, response):
        """Expect that there is only one object type for the given item."""
        if len(response.items) != 1:
            raise RuntimeError(
                f"Application misconfiguration - number of templates available in the infra namespace "
                f"{self.infra_namespace!r} is {len(response.items)}, should be 1."
            )

            # TODO add name of template we were looking for...

    def oc_process(self, namespace: str, template: dict) -> dict:
        """Process the given template in OpenShift."""
        # TODO: This does not work - see issue reported upstream:
        #   https://github.com/openshift/openshift-restclient-python/issues/190
        # return TemplateOpenshiftIoApi().create_namespaced_processed_template_v1(namespace, template)
        endpoint = "{}/apis/template.openshift.io/v1/namespaces/{}/processedtemplates".format(
            self.openshift_api_url, namespace
        )
        response = requests.post(
            endpoint,
            json=template,
            headers={
                "Authorization": "Bearer {}".format(self.token),
                "Content-Type": "application/json",
            },
            verify=self.kubernetes_verify_tls,
        )
        _LOGGER.debug(
            "OpenShift master response template (%d): %r",
            response.status_code,
            response.text,
        )

        try:
            response.raise_for_status()
        except Exception:
            _LOGGER.error("Failed to process template: %s", response.text)
            raise

        return response.json()

    @staticmethod
    def parse_cpu_spec(cpu_spec: typing.Optional[str]) -> typing.Optional[float]:
        """Parse the given CPU requirement as used by OpenShift/Kubernetes."""
        if isinstance(cpu_spec, str):
            if cpu_spec.endswith("m"):
                cpu_spec = cpu_spec[:-1]
                return int(cpu_spec) / 1000

        if cpu_spec is None:
            return None

        return float(cpu_spec)

    @staticmethod
    def parse_memory_spec(memory_spec: typing.Optional[str]) -> typing.Optional[float]:
        """Parse the given CPU requirement as used by OpenShift/Kubernetes."""
        if isinstance(memory_spec, (float, int)):
            return float(memory_spec)

        if memory_spec is None:
            return None

        if memory_spec.endswith("E"):
            memory_spec = float(memory_spec[:-1])
            return memory_spec * 1000 ** 6
        elif memory_spec.endswith("P"):
            memory_spec = float(memory_spec[:-1])
            return memory_spec * 1000 ** 5
        elif memory_spec.endswith("T"):
            memory_spec = float(memory_spec[:-1])
            return memory_spec * 1000 ** 4
        elif memory_spec.endswith("G"):
            memory_spec = float(memory_spec[:-1])
            return memory_spec * 1000 ** 3
        elif memory_spec.endswith("M"):
            memory_spec = float(memory_spec[:-1])
            return memory_spec * 1000 ** 2
        elif memory_spec.endswith("K"):
            memory_spec = float(memory_spec[:-1])
            return memory_spec * 1000
        elif memory_spec.endswith("Ei"):
            memory_spec = float(memory_spec[:-2])
            return memory_spec * 1024 ** 6
        elif memory_spec.endswith("Pi"):
            memory_spec = float(memory_spec[:-2])
            return memory_spec * 1024 ** 5
        elif memory_spec.endswith("Ti"):
            memory_spec = float(memory_spec[:-2])
            return memory_spec * 1024 ** 4
        elif memory_spec.endswith("Gi"):
            memory_spec = float(memory_spec[:-2])
            return memory_spec * 1024 ** 3
        elif memory_spec.endswith("Mi"):
            memory_spec = float(memory_spec[:-2])
            return memory_spec * 1024 ** 2
        elif memory_spec.endswith("Ki"):
            memory_spec = float(memory_spec[:-2])
            return memory_spec * 1024

    def get_quota_status(self, namespace: str):
        """Get quota status.

        For now, there is retrieved a very first quota specification and its status from resource quota list, we
        gather information about memory, CPU usage and number of pods.
        """
        # TODO: rewrite to OpenShift REST client
        endpoint = "{}/api/v1/namespaces/{}/resourcequotas".format(
            self.openshift_api_url, namespace
        )
        response = requests.get(
            endpoint,
            headers={
                "Authorization": "Bearer {}".format(self.token),
                "Content-Type": "application/json",
            },
            verify=self.kubernetes_verify_tls,
        )
        _LOGGER.debug(
            "OpenShift master response for quota (%d): %r",
            response.status_code,
            response.text,
        )

        try:
            response.raise_for_status()
        except Exception:
            _LOGGER.error("Failed to obtain quota: %s", response.text)
            raise

        if len(response.json()["items"]) != 1:
            raise ValueError(f"No or multiple cluster resources configured in namespace {namespace!r}")

        # We get a very first item for now.
        status = response.json()["items"][0]["status"]
        pods_used = status["used"].get("pods")
        pods_hard = status["hard"].get("pods")

        result = {
            "used": {
                "cpu": self.parse_cpu_spec(status["used"].get("limits.cpu")) or 0,
                "memory": self.parse_memory_spec(status["used"].get("limits.memory"))
                or 0,
                "pods": int(pods_used) if pods_used is not None else None,
            },
            "hard": {
                "cpu": self.parse_cpu_spec(status["hard"].get("limits.cpu")) or 0,
                "memory": self.parse_memory_spec(status["hard"].get("limits.memory"))
                or 0,
                "pods": int(pods_hard) if pods_hard is not None else None,
            },
        }

        return result

    def can_run_workload(self, template: dict, namespace: str) -> bool:
        """Check if the given (job) can be run in the given namespace based on mem, cpu and pod restrictions."""
        quota_status = self.get_quota_status(namespace)
        if (
            quota_status["hard"]["pods"] is not None
            and quota_status["used"]["pods"] + 1 > quota_status["hard"]["pods"]
        ):
            _LOGGER.debug("Cannot run workload, no pods available")
            return False

        template_name = template["metadata"]["name"]

        if template["objects"][0]["kind"] == "Job":
            cpu_requested, mem_requested = self._get_job_requests(template)
        elif template["objects"][0]["kind"] == "BuildConfig":
            cpu_requested, mem_requested = self._get_build_requests(template)
        else:
            raise ValueError(
                f"Unable to handle template {template_name} - no requests gathering method defined for "
                f"workload of type {template['objects'][0]['kind']}"
            )

        if (
            quota_status["used"]["memory"] + mem_requested
            > quota_status["hard"]["memory"]
        ):
            _LOGGER.debug("Cannot run workload %r, no memory available", template_name)

            return False

        if quota_status["used"]["cpu"] + cpu_requested > quota_status["hard"]["cpu"]:
            _LOGGER.debug("Cannot run workload %r, no CPU available", template_name)
            return False

        return True

    def _get_job_requests(self, template) -> tuple:
        """Get resources needed for running a workload of type Job."""
        template_name = template["metadata"]["name"]

        if len(template["objects"]) > 1:
            _LOGGER.warning(
                "Template %r has multiple pods defined, only the first will be considered in workload computation",
                template_name,
            )

        pod_mem_requested = 0
        pod_cpu_requested = 0
        for container in template["objects"][0]["spec"]["template"]["spec"][
            "containers"
        ]:
            container_mem_requested = (
                container.get("resources", {}).get("requests", {}).get("memory", 0)
            )
            if not container_mem_requested:
                _LOGGER.warning(
                    "No memory requests for container %r in template %r",
                    container["name"],
                    template_name,
                )
            else:
                container_mem_requested = self.parse_memory_spec(
                    container_mem_requested
                )
                if container_mem_requested is not None:
                    pod_mem_requested += container_mem_requested

            container_cpu_requested = (
                container.get("resources", {}).get("requests", {}).get("cpu", 0)
            )
            if not container_cpu_requested:
                _LOGGER.warning(
                    "No CPU requests for container %r in template %r",
                    container["name"],
                    template_name,
                )
            else:
                container_cpu_requested = self.parse_cpu_spec(container_cpu_requested)
                if container_cpu_requested is not None:
                    pod_cpu_requested += container_cpu_requested

        return pod_cpu_requested, pod_mem_requested

    def _get_build_requests(self, template: dict) -> tuple:
        """Get resources needed for running a workload of type BuildConfig (running the build)."""
        template_name = template["metadata"]["name"]
        if len(template["objects"]) != 1:
            _LOGGER.warning(
                "Template %r has multiple objects defined, only the first will be considered in workload computation",
                template_name,
            )

        build_memory = (
            template["objects"][0]["spec"]
            .get("resources", {})
            .get("requests", {})
            .get("memory", 0)
        )
        if not build_memory:
            _LOGGER.warning(
                "No memory requests for build in template %r", template_name
            )
        else:
            build_memory = self.parse_memory_spec(build_memory)

        build_cpu = (
            template["objects"][0]["spec"]
            .get("resources", {})
            .get("requests", {})
            .get("cpu", 0)
        )
        if not build_cpu:
            _LOGGER.warning("No CPU requests for build in template %r", template_name)
        else:
            build_cpu = self.parse_cpu_spec(build_cpu)

        return build_cpu, build_memory

    def get_job_status_count(self, label_selector: str, namespace: str) -> dict:
        """Count the number of Jobs per status in a specific namespace."""
        response = self.get_jobs(label_selector=label_selector, namespace=namespace)
        status = [
            "created",
            "active",
            "failed",
            "succeeded",
            "pending",
            "retry",
            "waiting",
            "started",
        ]

        # Initialize
        jobs_status_count = dict.fromkeys(status, 0)

        # Count jobs per status
        for item in response["items"]:
            jobs_status_count["created"] += 1

            if "succeeded" in item["status"].keys():
                jobs_status_count["succeeded"] += 1
            elif "failed" in item["status"].keys():
                jobs_status_count["failed"] += 1
            elif "active" in item["status"].keys():
                jobs_status_count["active"] += 1
            elif "pending" in item["status"].keys():
                jobs_status_count["pending"] += 1
            elif not item["status"].keys():
                jobs_status_count["waiting"] += 1
            elif "startTime" in item["status"].keys() and len(item["status"].keys()) == 1:
                jobs_status_count["started"] += 1
            else:
                try:
                    if "BackoffLimitExceeded" in item["status"]["conditions"][0]["reason"]:
                        jobs_status_count["retry"] += 1
                except Exception as excptn:
                    _LOGGER.error("Unknown job status %r", item)
                    _LOGGER.exception(excptn)

        return jobs_status_count<|MERGE_RESOLUTION|>--- conflicted
+++ resolved
@@ -1604,44 +1604,9 @@
         self,
         document_id: str,
         *,
-<<<<<<< HEAD
         force_sync: bool,
         namespace: str,
         graph_sync_type: str,
-=======
-        only_solver_documents: bool = False,
-        only_analysis_documents: bool = False,
-        only_inspection_documents: bool = False,
-        only_adviser_documents: bool = False,
-        only_provenance_checker_documents: bool = False,
-        only_dependency_monkey_documents: bool = False,
-        namespace: str = None,
-    ):
-        """Schedule a graph sync."""
-        if namespace is None:
-            if not self.middletier_namespace:
-                raise ConfigurationError(
-                    "Middletier namespace is required to run graph syncs"
-                )
-
-            namespace = self.middletier_namespace
-
-        job_id = self._generate_id("graph-sync-multiple")
-        parameters = locals()
-        parameters.pop("self", None)
-        return self._schedule_workload(
-            run_method_name=self.run_graph_sync_multiple.__name__,
-            run_method_parameters=parameters,
-            template_method_name=self.get_graph_sync_template.__name__,
-            template_method_parameters={"template_name": "graph-sync-job-multiple"},
-            job_id=job_id,
-            namespace=namespace,
-            labels={"component": "graph-sync"},
-        )
-
-    def schedule_graph_sync(
-        self, document_id: str, namespace: str, *, template_name: str = None
->>>>>>> 5b7d01d8
     ):
         """Schedule a graph sync."""
         job_id = "graph-sync-" + document_id
@@ -1759,29 +1724,11 @@
                 "document - document is not solver result"
             )
 
-<<<<<<< HEAD
         return self._schedule_graph_sync(
             document_id,
             namespace=namespace or self.middletier_namespace,
             graph_sync_type="dependency-monkey",
             force_sync=force_sync,
-=======
-        template = template or self.get_graph_sync_template(template_name)
-        self.set_template_parameters(
-            template,
-            THOTH_JOB_ID=job_id or self._generate_id(template_name),
-            THOTH_ONLY_SOLVER_DOCUMENTS=int(only_solver_documents),
-            THOTH_ONLY_ANALYSIS_DOCUMENTS=int(only_analysis_documents),
-            THOTH_ONLY_INSPECTION_DOCUMENTS=int(only_inspection_documents),
-            THOTH_ONLY_ADVISER_DOCUMENTS=int(only_adviser_documents),
-            THOTH_ONLY_PROVENANCE_CHECKER_DOCUMENTS=int(
-                only_provenance_checker_documents
-            ),
-            THOTH_ONLY_DEPENDENCY_MONKEY_DOCUMENTS=int(
-                only_dependency_monkey_documents
-            ),
->>>>>>> 5b7d01d8
-        )
 
     def schedule_graph_sync_package_extract(
         self, document_id: str, *, force_sync: bool = False, namespace: str = None
@@ -1793,19 +1740,13 @@
                 f"is not package-extract result"
             )
 
-<<<<<<< HEAD
         return self._schedule_graph_sync(
             document_id,
             namespace=namespace or self.middletier_namespace,
             graph_sync_type="package-extract",
             force_sync=force_sync,
         )
-=======
-        _LOGGER.info(
-            "Scheduled new graph sync multiple with id %r", response.metadata.name
-        )
-        return response.metadata.name
->>>>>>> 5b7d01d8
+
 
     def run_graph_sync(
         self,
