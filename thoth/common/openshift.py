--- conflicted
+++ resolved
@@ -1296,11 +1296,7 @@
         }
 
         if decision is not None:
-<<<<<<< HEAD
-            parameters["THOTH_DEPENDENCY_MONKEY_DECISION"] = decision.lower()
-=======
             parameters["THOTH_DEPENDENCY_MONKEY_DECISION_TYPE"] = decision.upper()
->>>>>>> 0635aac0
 
         if seed is not None:
             parameters["THOTH_DEPENDENCY_MONKEY_SEED"] = seed
