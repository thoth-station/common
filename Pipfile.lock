--- conflicted
+++ resolved
@@ -1,11 +1,7 @@
 {
     "_meta": {
         "hash": {
-<<<<<<< HEAD
-            "sha256": "5a37b6404f6d80aaba4052797bf39275586503c0bd2ce63666647432dce13422"
-=======
-            "sha256": "747fe9fde7c950da192942e49f8bdbe187581a37300729b37e71068b893e1b2a"
->>>>>>> abc53f0d
+            "sha256": "9999414f42145034dc64117b7e625214492915bf101f01e85b83f53d57c8f9a6"
         },
         "pipfile-spec": 6,
         "requires": {
@@ -49,7 +45,6 @@
                 "sha256:9a52dd97a85f257f4e4127f15818e71a0c7899f121b34591fcc1173ea79a0198",
                 "sha256:b304586d357c43221856be51d73387f93e2a961598a9b6b6670664746f3b6c6c"
             ],
-            "markers": "python_version ~= '3.5'",
             "version": "==4.0.0"
         },
         "certifi": {
@@ -93,7 +88,6 @@
                 "sha256:4fddaf62bcfc3b9cc1bb2062130937a25ebe781b8eb15beec217c160b8cabb68",
                 "sha256:ec172006e626bb90f6069e9358c373bc991a15da6cc55276986d9ecd29235b15"
             ],
-            "markers": "python_version >= '2.7' and python_version not in '3.0, 3.1, 3.2, 3.3'",
             "version": "==1.11.3"
         },
         "idna": {
@@ -101,7 +95,6 @@
                 "sha256:7588d1c14ae4c77d74036e8c22ff447b26d0fde8f007354fd48a7814db15b7cb",
                 "sha256:a068a21ceac8a4d63dbfd964670474107f541babbd2250d61922f029858365fa"
             ],
-            "markers": "python_version >= '2.7' and python_version not in '3.0, 3.1, 3.2, 3.3'",
             "version": "==2.9"
         },
         "jinja2": {
@@ -109,7 +102,6 @@
                 "sha256:93187ffbc7808079673ef52771baa950426fd664d3aad1d0fa3e95644360e250",
                 "sha256:b0eaf100007721b5c16c1fc1eecb87409464edc10469ddc9a22a27a99123be49"
             ],
-            "markers": "python_version >= '2.7' and python_version not in '3.0, 3.1, 3.2, 3.3'",
             "version": "==2.11.1"
         },
         "jsonformatter": {
@@ -162,7 +154,6 @@
                 "sha256:e249096428b3ae81b08327a63a485ad0878de3fb939049038579ac0ef61e17e7",
                 "sha256:e8313f01ba26fbbe36c7be1966a7b7424942f670f38e666995b88d012765b9be"
             ],
-            "markers": "python_version >= '2.7' and python_version not in '3.0, 3.1, 3.2, 3.3'",
             "version": "==1.1.1"
         },
         "mock": {
@@ -170,7 +161,6 @@
                 "sha256:3f9b2c0196c60d21838f307f5825a7b86b678cedc58ab9e50a8988187b4d81e0",
                 "sha256:dd33eb70232b6118298d516bbcecd26704689c386594f0f3c4f13867b2c56f72"
             ],
-            "markers": "python_version >= '3.6'",
             "version": "==4.0.2"
         },
         "oauthlib": {
@@ -178,7 +168,6 @@
                 "sha256:bee41cc35fcca6e988463cacc3bcb8a96224f470ca547e697b604cc697b2f889",
                 "sha256:df884cd6cbe20e32633f1db1072e9356f53638e4361bef4e8b03c9127c9328ea"
             ],
-            "markers": "python_version >= '2.7' and python_version not in '3.0, 3.1, 3.2, 3.3'",
             "version": "==3.1.0"
         },
         "openshift": {
@@ -190,37 +179,15 @@
         },
         "pyasn1": {
             "hashes": [
-                "sha256:014c0e9976956a08139dc0712ae195324a75e142284d5f87f1a87ee1b068a359",
-                "sha256:03840c999ba71680a131cfaee6fab142e1ed9bbd9c693e285cc6aca0d555e576",
-                "sha256:0458773cfe65b153891ac249bcf1b5f8f320b7c2ce462151f8fa74de8934becf",
-                "sha256:08c3c53b75eaa48d71cf8c710312316392ed40899cb34710d092e96745a358b7",
                 "sha256:39c7e2ec30515947ff4e87fb6f456dfc6e84857d34be479c9d4a4ba4bf46aa5d",
-                "sha256:5c9414dcfede6e441f7e8f81b43b34e834731003427e5b09e4e00e3172a10f00",
-                "sha256:6e7545f1a61025a4e58bb336952c5061697da694db1cae97b116e9c46abcf7c8",
-                "sha256:78fa6da68ed2727915c4767bb386ab32cdba863caa7dbe473eaae45f9959da86",
-                "sha256:7ab8a544af125fb704feadb008c99a88805126fb525280b2270bb25cc1d78a12",
-                "sha256:99fcc3c8d804d1bc6d9a099921e39d827026409a58f2a720dcdb89374ea0c776",
-                "sha256:aef77c9fb94a3ac588e87841208bdec464471d9871bd5050a287cc9a475cd0ba",
-                "sha256:e89bf84b5437b532b0803ba5c9a5e054d21fec423a89952a74f87fa2c9b7bce2",
-                "sha256:fec3e9d8e36808a28efb59b489e4528c10ad0f480e57dcc32b4de5c9d8c9fdf3"
+                "sha256:aef77c9fb94a3ac588e87841208bdec464471d9871bd5050a287cc9a475cd0ba"
             ],
             "version": "==0.4.8"
         },
         "pyasn1-modules": {
             "hashes": [
-                "sha256:0845a5582f6a02bb3e1bde9ecfc4bfcae6ec3210dd270522fee602365430c3f8",
-                "sha256:0fe1b68d1e486a1ed5473f1302bd991c1611d319bba158e98b106ff86e1d7199",
-                "sha256:15b7c67fabc7fc240d87fb9aabf999cf82311a6d6fb2c70d00d3d0604878c811",
-                "sha256:426edb7a5e8879f1ec54a1864f16b882c2837bfd06eee62f2c982315ee2473ed",
-                "sha256:65cebbaffc913f4fe9e4808735c95ea22d7a7775646ab690518c056784bc21b4",
                 "sha256:905f84c712230b2c592c19470d3ca8d552de726050d1d1716282a1f6146be65e",
-                "sha256:a50b808ffeb97cb3601dd25981f6b016cbb3d31fbf57a8b8a87428e6158d0c74",
-                "sha256:a99324196732f53093a84c4369c996713eb8c89d360a496b599fb1a9c47fc3eb",
-                "sha256:b80486a6c77252ea3a3e9b1e360bc9cf28eaac41263d173c032581ad2f20fe45",
-                "sha256:c29a5e5cc7a3f05926aff34e097e84f8589cd790ce0ed41b67aed6857b26aafd",
-                "sha256:cbac4bc38d117f2a49aeedec4407d23e8866ea4ac27ff2cf7fb3e5b570df19e0",
-                "sha256:f39edd8c4ecaa4556e989147ebf219227e2cd2e8a43c7e7fcb1f1c18c5fd6a3d",
-                "sha256:fe0644d9ab041506b62782e92b06b8c68cca799e1a9636ec398675459e031405"
+                "sha256:a50b808ffeb97cb3601dd25981f6b016cbb3d31fbf57a8b8a87428e6158d0c74"
             ],
             "version": "==0.2.8"
         },
@@ -229,14 +196,12 @@
                 "sha256:73ebfe9dbf22e832286dafa60473e4cd239f8592f699aa5adaf10050e6e1823c",
                 "sha256:75bb3f31ea686f1197762692a9ee6a7550b59fc6ca3a1f4b5d7e32fb98e2da2a"
             ],
-            "markers": "python_version >= '2.7' and python_version not in '3.0, 3.1, 3.2, 3.3'",
             "version": "==2.8.1"
         },
         "python-json-logger": {
             "hashes": [
                 "sha256:b7a31162f2a01965a5efb94453ce69230ed208468b0bbc7fdfc56e6d8df2e281"
             ],
-            "markers": "python_version >= '2.7'",
             "version": "==0.1.11"
         },
         "python-string-utils": {
@@ -244,7 +209,6 @@
                 "sha256:dcf9060b03f07647c0a603408dc8b03f807f3b54a05c6e19eb14460256fac0cb",
                 "sha256:f1a88700baf99db1a9b6953f44181ad9ca56623c81e257e6009707e2e7851fa4"
             ],
-            "markers": "python_version >= '3.5'",
             "version": "==1.0.0"
         },
         "pytz": {
@@ -282,8 +246,7 @@
         "requests-oauthlib": {
             "hashes": [
                 "sha256:7f71572defaecd16372f9006f33c2ec8c077c3cfa6f5911a9a90202beb513f3d",
-                "sha256:b4261601a71fd721a8bd6d7aa1cc1d6a8a93b4a9f5e96626f8e4d91e8beeaa6a",
-                "sha256:fa6c47b933f01060936d87ae9327fead68768b69c6c9ea2109c48be30f2d4dbc"
+                "sha256:b4261601a71fd721a8bd6d7aa1cc1d6a8a93b4a9f5e96626f8e4d91e8beeaa6a"
             ],
             "version": "==1.3.0"
         },
@@ -331,7 +294,7 @@
                 "sha256:ed5b3698a2bb241b7f5cbbe277eaa7fe48b07a58784fba4f75224fd066d253ad",
                 "sha256:f9dcc1ae73f36e8059589b601e8e4776b9976effd76c21ad6a855a74318efd6e"
             ],
-            "markers": "python_version < '3.9' and platform_python_implementation == 'CPython'",
+            "markers": "platform_python_implementation == 'CPython' and python_version < '3.9'",
             "version": "==0.2.0"
         },
         "sentry-sdk": {
@@ -347,7 +310,6 @@
                 "sha256:236bdbdce46e6e6a3d61a337c0f8b763ca1e8717c03b369e87a7ec7ce1319c0a",
                 "sha256:8f3cd2e254d8f793e7f3d6d9df77b92252b52637291d0f0da013c76ea2724b6c"
             ],
-            "markers": "python_version >= '2.7' and python_version not in '3.0, 3.1, 3.2, 3.3'",
             "version": "==1.14.0"
         },
         "tzlocal": {
@@ -362,7 +324,6 @@
                 "sha256:2f3db8b19923a873b3e5256dc9c2dedfa883e33d87c690d9c7913e1f40673cdc",
                 "sha256:87716c2d2a7121198ebcb7ce7cccf6ce5e9ba539041cfbaeecfb641dc0bf6acc"
             ],
-            "markers": "python_version >= '2.7' and python_version not in '3.0, 3.1, 3.2, 3.3' and python_version < '4'",
             "version": "==1.25.8"
         },
         "websocket-client": {
@@ -386,7 +347,6 @@
                 "sha256:463372c043f70160a9ec950c3f1e4c3a82db5fca01d334b6bc89c7164d744bdc",
                 "sha256:e7c742382eff2caed61f87a39d13f99109088e5e93f04d76eb8d4b28aa143f45"
             ],
-            "markers": "python_version >= '2.7' and python_version not in '3.0, 3.1, 3.2, 3.3'",
             "version": "==1.3.0"
         },
         "astroid": {
@@ -394,12 +354,7 @@
                 "sha256:71ea07f44df9568a75d0f354c49143a4575d90645e9fead6dfb52c26a85ed13a",
                 "sha256:840947ebfa8b58f318d42301cf8c0a20fd794a33b61cc4638e28e9e61ba32f42"
             ],
-<<<<<<< HEAD
             "version": "==2.3.3"
-=======
-            "markers": "python_version >= '2.7' and python_version not in '3.0, 3.1, 3.2, 3.3'",
-            "version": "==1.6.6"
->>>>>>> abc53f0d
         },
         "attrs": {
             "hashes": [
@@ -409,36 +364,6 @@
             "index": "pypi",
             "version": "==19.3.0"
         },
-<<<<<<< HEAD
-=======
-        "autoflake": {
-            "hashes": [
-                "sha256:67f3886b74f8614b9696ea47eb9ce90fa808da142619e8e6da6eaf541df30e0f"
-            ],
-            "version": "==0.6.6"
-        },
-        "autopep8": {
-            "hashes": [
-                "sha256:0f592a0447acea0c2b0a9602be1e4e3d86db52badd2e3c84f0193bfd89fd3a43"
-            ],
-            "version": "==1.5"
-        },
-        "babel": {
-            "hashes": [
-                "sha256:1aac2ae2d0d8ea368fa90906567f5c08463d98ade155c0c4bfedd6a0f7160e38",
-                "sha256:d670ea0b10f8b723672d3a6abeb87b565b244da220d76b4dba1b66269ec152d4"
-            ],
-            "markers": "python_version >= '2.7' and python_version not in '3.0, 3.1, 3.2, 3.3'",
-            "version": "==2.8.0"
-        },
-        "bandit": {
-            "hashes": [
-                "sha256:336620e220cf2d3115877685e264477ff9d9abaeb0afe3dc7264f55fa17a3952",
-                "sha256:41e75315853507aa145d62a78a2a6c5e3240fe14ee7c601459d0df9418196065"
-            ],
-            "version": "==1.6.2"
-        },
->>>>>>> abc53f0d
         "certifi": {
             "hashes": [
                 "sha256:017c25db2a153ce562900032d5bc68e9f191e44e9a0f762f373977de9df1fbb3",
@@ -451,7 +376,6 @@
                 "sha256:1ccf53320421aeeb915275a196e23b3b8ae87dea8ac6698b1638001d4a486d53",
                 "sha256:c8e8f552ffcc6194f4e18dd4f68d9aef0c0d58ae7e7be8c82bee3c5e9edfa513"
             ],
-            "markers": "python_version >= '3.6.1'",
             "version": "==3.1.0"
         },
         "chardet": {
@@ -523,7 +447,6 @@
                 "sha256:eda55e6e9ea258f5e4add23bcf33dc53b2c319e70806e180aecbff8d90ea24de",
                 "sha256:f372cdbb240e09ee855735b9d85e7f50730dcfb6296b74b95a3e5dea0615c4c1"
             ],
-            "markers": "python_version >= '2.7' and python_version not in '3.0, 3.1, 3.2, 3.3' and python_version < '4'",
             "version": "==5.0.4"
         },
         "dependency-management": {
@@ -539,29 +462,6 @@
             ],
             "version": "==0.3.0"
         },
-<<<<<<< HEAD
-=======
-        "docopt": {
-            "hashes": [
-                "sha256:49b3a825280bd66b3aa83585ef59c4a8c82f2c8a522dbe754a8bc8d08c85c491"
-            ],
-            "version": "==0.6.2"
-        },
-        "docutils": {
-            "hashes": [
-                "sha256:0c5b78adfbf7762415433f5515cd5c9e762339e23369dbe8000d84a4bf4ab3af",
-                "sha256:c2de3a60e9e7d07be26b7f2b00ca0309c207e06c100f9cc2a94931fc75a478fc"
-            ],
-            "markers": "python_version >= '2.7' and python_version not in '3.0, 3.1, 3.2, 3.3'",
-            "version": "==0.16"
-        },
-        "eradicate": {
-            "hashes": [
-                "sha256:614386082723d1ee942feff41ba3e8aaaf4e06ffb0c032f8fb7d584eeb3ea7c3"
-            ],
-            "version": "==0.1.6"
-        },
->>>>>>> abc53f0d
         "filelock": {
             "hashes": [
                 "sha256:18d82244ee114f543149c66a6e0c14e9c4f8a1044b5cdaadd0f82159d6a6ff59",
@@ -569,53 +469,11 @@
             ],
             "version": "==3.0.12"
         },
-<<<<<<< HEAD
-=======
-        "future": {
-            "hashes": [
-                "sha256:b1bead90b70cf6ec3f0710ae53a525360fa360d306a86583adc6bf83a4db537d"
-            ],
-            "markers": "python_version >= '2.6' and python_version not in '3.0, 3.1, 3.2, 3.3'",
-            "version": "==0.18.2"
-        },
-        "gitdb": {
-            "hashes": [
-                "sha256:284a6a4554f954d6e737cddcff946404393e030b76a282c6640df8efd6b3da5e",
-                "sha256:598e0096bb3175a0aab3a0b5aedaa18a9a25c6707e0eca0695ba1a0baf1b2150"
-            ],
-            "markers": "python_version >= '3.4'",
-            "version": "==4.0.2"
-        },
-        "gitpython": {
-            "hashes": [
-                "sha256:43da89427bdf18bf07f1164c6d415750693b4d50e28fc9b68de706245147b9dd",
-                "sha256:e426c3b587bd58c482f0b7fe6145ff4ac7ae6c82673fc656f489719abca6f4cb"
-            ],
-            "markers": "python_version >= '3.4'",
-            "version": "==3.1.0"
-        },
-        "guess-language-spirit": {
-            "hashes": [
-                "sha256:a9b20470246bbfd1b69b055ff6459e05aa8cb5f1f1d8481350819cd7680792cc"
-            ],
-            "version": "==0.5.3"
-        },
-        "html-linter": {
-            "hashes": [
-                "sha256:1fedb2b0c3575023dcd7bf1c05a6ceeb650a7ea36d11411eb871b38fd92a0ed0"
-            ],
-            "version": "==0.3.0"
-        },
->>>>>>> abc53f0d
         "identify": {
             "hashes": [
                 "sha256:a7577a1f55cee1d21953a5cf11a3c839ab87f5ef909a4cba6cf52ed72b4c6059",
                 "sha256:ab246293e6585a1c6361a505b68d5b501a0409310932b7de2c2ead667b564d89"
             ],
-<<<<<<< HEAD
-=======
-            "markers": "python_version >= '2.7' and python_version not in '3.0, 3.1, 3.2, 3.3'",
->>>>>>> abc53f0d
             "version": "==1.4.13"
         },
         "idna": {
@@ -623,20 +481,8 @@
                 "sha256:7588d1c14ae4c77d74036e8c22ff447b26d0fde8f007354fd48a7814db15b7cb",
                 "sha256:a068a21ceac8a4d63dbfd964670474107f541babbd2250d61922f029858365fa"
             ],
-            "markers": "python_version >= '2.7' and python_version not in '3.0, 3.1, 3.2, 3.3'",
             "version": "==2.9"
         },
-<<<<<<< HEAD
-=======
-        "imagesize": {
-            "hashes": [
-                "sha256:6965f19a6a2039c7d48bca7dba2473069ff854c36ae6f19d2cde309d998228a1",
-                "sha256:b1f6b5a4eab1f73479a50fb79fcf729514a900c341d8503d62a62dbc4127a2b1"
-            ],
-            "markers": "python_version >= '2.7' and python_version not in '3.0, 3.1, 3.2, 3.3'",
-            "version": "==1.2.0"
-        },
->>>>>>> abc53f0d
         "importlib-metadata": {
             "hashes": [
                 "sha256:06f5b3a99029c7134207dd882428a66992a9de2bef7c2b699b5641f9886c3302",
@@ -658,35 +504,8 @@
                 "sha256:54da7e92468955c4fceacd0c86bd0ec997b0e1ee80d97f67c35a78b719dccab1",
                 "sha256:6e811fcb295968434526407adb8796944f1988c5b65e8139058f2014cbe100fd"
             ],
-            "markers": "python_version >= '2.7' and python_version not in '3.0, 3.1, 3.2, 3.3'",
             "version": "==4.3.21"
         },
-<<<<<<< HEAD
-=======
-        "jinja2": {
-            "hashes": [
-                "sha256:93187ffbc7808079673ef52771baa950426fd664d3aad1d0fa3e95644360e250",
-                "sha256:b0eaf100007721b5c16c1fc1eecb87409464edc10469ddc9a22a27a99123be49"
-            ],
-            "markers": "python_version >= '2.7' and python_version not in '3.0, 3.1, 3.2, 3.3'",
-            "version": "==2.11.1"
-        },
-        "jsonschema": {
-            "hashes": [
-                "sha256:4e5b3cf8216f577bee9ce139cbe72eca3ea4f292ec60928ff24758ce626cd163",
-                "sha256:c8a85b28d377cc7737e46e2d9f2b4f44ee3c0e1deac6bf46ddefc7187d30797a"
-            ],
-            "version": "==3.2.0"
-        },
-        "jupyter-core": {
-            "hashes": [
-                "sha256:394fd5dd787e7c8861741880bdf8a00ce39f95de5d18e579c74b882522219e7e",
-                "sha256:a4ee613c060fe5697d913416fc9d553599c05e4492d58fac1192c9a6844abb21"
-            ],
-            "markers": "python_version >= '2.7' and python_version not in '3.0, 3.1, 3.2, 3.3'",
-            "version": "==4.6.3"
-        },
->>>>>>> abc53f0d
         "lazy-object-proxy": {
             "hashes": [
                 "sha256:0c4b206227a8097f05c4dbdd323c50edf81f15db3b8dc064d08c62d37e1a504d",
@@ -711,7 +530,6 @@
                 "sha256:efa1909120ce98bbb3777e8b6f92237f5d5c8ea6758efea36a473e1d38f7d3e4",
                 "sha256:f3900e8a5de27447acbf900b4750b0ddfd7ec1ea7fbaf11dfa911141bc522af0"
             ],
-            "markers": "python_version >= '2.7' and python_version not in '3.0, 3.1, 3.2, 3.3'",
             "version": "==1.4.3"
         },
         "libclang-py3": {
@@ -720,55 +538,6 @@
             ],
             "version": "==3.4.0"
         },
-<<<<<<< HEAD
-=======
-        "mando": {
-            "hashes": [
-                "sha256:4626fe3d74bb23e3a64dda59843d1641f0bf01097f61ff817d3f2e1db21cb4b3",
-                "sha256:ef1e10b7004b84c41cb272516640f1d387fcd1e16ba48fb96d6a6eba131faef3"
-            ],
-            "version": "==0.3.3"
-        },
-        "markupsafe": {
-            "hashes": [
-                "sha256:00bc623926325b26bb9605ae9eae8a215691f33cae5df11ca5424f06f2d1f473",
-                "sha256:09027a7803a62ca78792ad89403b1b7a73a01c8cb65909cd876f7fcebd79b161",
-                "sha256:09c4b7f37d6c648cb13f9230d847adf22f8171b1ccc4d5682398e77f40309235",
-                "sha256:1027c282dad077d0bae18be6794e6b6b8c91d58ed8a8d89a89d59693b9131db5",
-                "sha256:13d3144e1e340870b25e7b10b98d779608c02016d5184cfb9927a9f10c689f42",
-                "sha256:24982cc2533820871eba85ba648cd53d8623687ff11cbb805be4ff7b4c971aff",
-                "sha256:29872e92839765e546828bb7754a68c418d927cd064fd4708fab9fe9c8bb116b",
-                "sha256:43a55c2930bbc139570ac2452adf3d70cdbb3cfe5912c71cdce1c2c6bbd9c5d1",
-                "sha256:46c99d2de99945ec5cb54f23c8cd5689f6d7177305ebff350a58ce5f8de1669e",
-                "sha256:500d4957e52ddc3351cabf489e79c91c17f6e0899158447047588650b5e69183",
-                "sha256:535f6fc4d397c1563d08b88e485c3496cf5784e927af890fb3c3aac7f933ec66",
-                "sha256:596510de112c685489095da617b5bcbbac7dd6384aeebeda4df6025d0256a81b",
-                "sha256:62fe6c95e3ec8a7fad637b7f3d372c15ec1caa01ab47926cfdf7a75b40e0eac1",
-                "sha256:6788b695d50a51edb699cb55e35487e430fa21f1ed838122d722e0ff0ac5ba15",
-                "sha256:6dd73240d2af64df90aa7c4e7481e23825ea70af4b4922f8ede5b9e35f78a3b1",
-                "sha256:717ba8fe3ae9cc0006d7c451f0bb265ee07739daf76355d06366154ee68d221e",
-                "sha256:79855e1c5b8da654cf486b830bd42c06e8780cea587384cf6545b7d9ac013a0b",
-                "sha256:7c1699dfe0cf8ff607dbdcc1e9b9af1755371f92a68f706051cc8c37d447c905",
-                "sha256:88e5fcfb52ee7b911e8bb6d6aa2fd21fbecc674eadd44118a9cc3863f938e735",
-                "sha256:8defac2f2ccd6805ebf65f5eeb132adcf2ab57aa11fdf4c0dd5169a004710e7d",
-                "sha256:98c7086708b163d425c67c7a91bad6e466bb99d797aa64f965e9d25c12111a5e",
-                "sha256:9add70b36c5666a2ed02b43b335fe19002ee5235efd4b8a89bfcf9005bebac0d",
-                "sha256:9bf40443012702a1d2070043cb6291650a0841ece432556f784f004937f0f32c",
-                "sha256:ade5e387d2ad0d7ebf59146cc00c8044acbd863725f887353a10df825fc8ae21",
-                "sha256:b00c1de48212e4cc9603895652c5c410df699856a2853135b3967591e4beebc2",
-                "sha256:b1282f8c00509d99fef04d8ba936b156d419be841854fe901d8ae224c59f0be5",
-                "sha256:b2051432115498d3562c084a49bba65d97cf251f5a331c64a12ee7e04dacc51b",
-                "sha256:ba59edeaa2fc6114428f1637ffff42da1e311e29382d81b339c1817d37ec93c6",
-                "sha256:c8716a48d94b06bb3b2524c2b77e055fb313aeb4ea620c8dd03a105574ba704f",
-                "sha256:cd5df75523866410809ca100dc9681e301e3c27567cf498077e8551b6d20e42f",
-                "sha256:cdb132fc825c38e1aeec2c8aa9338310d29d337bebbd7baa06889d09a60a1fa2",
-                "sha256:e249096428b3ae81b08327a63a485ad0878de3fb939049038579ac0ef61e17e7",
-                "sha256:e8313f01ba26fbbe36c7be1966a7b7424942f670f38e666995b88d012765b9be"
-            ],
-            "markers": "python_version >= '2.7' and python_version not in '3.0, 3.1, 3.2, 3.3'",
-            "version": "==1.1.1"
-        },
->>>>>>> abc53f0d
         "mccabe": {
             "hashes": [
                 "sha256:ab8a6258860da4b6677da4bd2fe5dc2c659cff31b3ee4f7f5d64e79735b80d42",
@@ -781,7 +550,6 @@
                 "sha256:5dd8bcf33e5f9513ffa06d5ad33d78f31e1931ac9a18f33d37e77a180d393a7c",
                 "sha256:b1ddb932186d8a6ac451e1d95844b382f55e12686d51ca0c68b6f61f2ab7a507"
             ],
-            "markers": "python_version >= '3.5'",
             "version": "==8.2.0"
         },
         "mypy": {
@@ -811,29 +579,6 @@
             ],
             "version": "==0.4.3"
         },
-<<<<<<< HEAD
-=======
-        "mypy-lang": {
-            "hashes": [
-                "sha256:65322cf3466282947184271792b9f63153872896e958047708d8927864f4fb19"
-            ],
-            "version": "==0.4.6"
-        },
-        "nbformat": {
-            "hashes": [
-                "sha256:b9a0dbdbd45bb034f4f8893cafd6f652ea08c8c1674ba83f2dc55d3955743b0b",
-                "sha256:f7494ef0df60766b7cabe0a3651556345a963b74dbc16bc7c18479041170d402"
-            ],
-            "version": "==4.4.0"
-        },
-        "nltk": {
-            "hashes": [
-                "sha256:a08bdb4b8a1c13de16743068d9eb61c8c71c2e5d642e8e08205c528035843f82",
-                "sha256:bed45551259aa2101381bbdd5df37d44ca2669c5c3dad72439fa459b29137d94"
-            ],
-            "version": "==3.4.5"
-        },
->>>>>>> abc53f0d
         "nodeenv": {
             "hashes": [
                 "sha256:5b2438f2e42af54ca968dd1b374d14a1194848955187b0e5e4be1f73813a5212"
@@ -845,7 +590,6 @@
                 "sha256:3c292b474fda1671ec57d46d739d072bfd495a4f51ad01a055121d81e952b7a3",
                 "sha256:82f77b9bee21c1bafbf35a84905d604d5d1223801d639cf3ed140bd651c08752"
             ],
-            "markers": "python_version >= '2.7' and python_version not in '3.0, 3.1, 3.2, 3.3'",
             "version": "==20.3"
         },
         "pluggy": {
@@ -853,7 +597,6 @@
                 "sha256:15b2acde666561e1298d71b523007ed7364de07029219b604cf808bfa1c765b0",
                 "sha256:966c145cd83c96502c3c3868f50408687b38434af77734af1e9ca461a4081d2d"
             ],
-            "markers": "python_version >= '2.7' and python_version not in '3.0, 3.1, 3.2, 3.3'",
             "version": "==0.13.1"
         },
         "pre-commit": {
@@ -869,40 +612,13 @@
                 "sha256:5e27081401262157467ad6e7f851b7aa402c5852dbcb3dae06768434de5752aa",
                 "sha256:c20fdd83a5dbc0af9efd622bee9a5564e278f6380fffcacc43ba6f43db2813b0"
             ],
-            "markers": "python_version >= '2.7' and python_version not in '3.0, 3.1, 3.2, 3.3'",
             "version": "==1.8.1"
         },
-<<<<<<< HEAD
-=======
-        "pycodestyle": {
-            "hashes": [
-                "sha256:95a2219d12372f05704562a14ec30bc76b05a5b297b21a5dfe3f6fac3491ae56",
-                "sha256:e40a936c9a450ad81df37f549d676d127b1b66000a6c500caa2b085bc0ca976c"
-            ],
-            "markers": "python_version >= '2.7' and python_version not in '3.0, 3.1, 3.2, 3.3'",
-            "version": "==2.5.0"
-        },
-        "pydocstyle": {
-            "hashes": [
-                "sha256:20939fb9c2d61a9870449573d9ed762ec040c764b2241bec22c5ea956b9caf90",
-                "sha256:f808d8fc23952fe93c2d85598732bfa854cb5ee8a25f8191f60600710f898e8d"
-            ],
-            "version": "==1.1.1"
-        },
-        "pyflakes": {
-            "hashes": [
-                "sha256:05c8a1702088e9b54acb422f78210afc6074b3472afa7a0a77f0b8aa3f5db605",
-                "sha256:a3ecf40567dc470c006c19abbac9c8b4a77a8a5a01e975bb6452b8814818ad3f"
-            ],
-            "version": "==1.4.0"
-        },
->>>>>>> abc53f0d
         "pygments": {
             "hashes": [
                 "sha256:647344a061c249a3b74e230c739f434d7ea4d8b1d5f3721bc0f3558049b38f44",
                 "sha256:ff7a40b4860b727ab48fad6360eb351cc1b33cbf9b15a0f689ca5353e9463324"
             ],
-            "markers": "python_version >= '3.5'",
             "version": "==2.6.1"
         },
         "pylint": {
@@ -918,7 +634,6 @@
                 "sha256:4c830582a84fb022400b85429791bc551f1f4871c33f23e44f353119e92f969f",
                 "sha256:c342dccb5250c08d45fd6f8b4a559613ca603b57498511740e65cd11a2e7dcec"
             ],
-            "markers": "python_version >= '2.6' and python_version not in '3.0, 3.1, 3.2, 3.3'",
             "version": "==2.4.6"
         },
         "pyprint": {
@@ -928,21 +643,6 @@
             ],
             "version": "==0.2.6"
         },
-<<<<<<< HEAD
-=======
-        "pyroma": {
-            "hashes": [
-                "sha256:d3fd8055687c51f8cb704048d6432ecca8fb5513a9c2db857fc6617a095aaa50"
-            ],
-            "version": "==2.2"
-        },
-        "pyrsistent": {
-            "hashes": [
-                "sha256:28669905fe725965daa16184933676547c5bb40a5153055a8dee2a4bd7933ad3"
-            ],
-            "version": "==0.16.0"
-        },
->>>>>>> abc53f0d
         "pytest": {
             "hashes": [
                 "sha256:0e5b30f5cb04e887b91b1ee519fa3d89049595f428c1db76e73bd7f17b09b172",
@@ -1011,47 +711,8 @@
                 "sha256:236bdbdce46e6e6a3d61a337c0f8b763ca1e8717c03b369e87a7ec7ce1319c0a",
                 "sha256:8f3cd2e254d8f793e7f3d6d9df77b92252b52637291d0f0da013c76ea2724b6c"
             ],
-            "markers": "python_version >= '2.7' and python_version not in '3.0, 3.1, 3.2, 3.3'",
             "version": "==1.14.0"
         },
-<<<<<<< HEAD
-=======
-        "smmap": {
-            "hashes": [
-                "sha256:171484fe62793e3626c8b05dd752eb2ca01854b0c55a1efc0dc4210fccb65446",
-                "sha256:5fead614cf2de17ee0707a8c6a5f2aa5a2fc6c698c70993ba42f515485ffda78"
-            ],
-            "markers": "python_version >= '2.7' and python_version not in '3.0, 3.1, 3.2, 3.3'",
-            "version": "==3.0.1"
-        },
-        "snowballstemmer": {
-            "hashes": [
-                "sha256:209f257d7533fdb3cb73bdbd24f436239ca3b2fa67d56f6ff88e86be08cc5ef0",
-                "sha256:df3bac3df4c2c01363f3dd2cfa78cce2840a79b9f1c2d2de9ce8d31683992f52"
-            ],
-            "version": "==2.0.0"
-        },
-        "sphinx": {
-            "hashes": [
-                "sha256:82cd2728c906be96e307b81352d3fd9fb731869234c6b835cc25e9a3dfb4b7e4",
-                "sha256:b83f430200f546bfd5088c653f0c5516af708da36066dfde08d08bedb1b33a4b"
-            ],
-            "version": "==1.4.9"
-        },
-        "stevedore": {
-            "hashes": [
-                "sha256:18afaf1d623af5950cc0f7e75e70f917784c73b652a34a12d90b309451b5500b",
-                "sha256:a4e7dc759fb0f2e3e2f7d8ffe2358c19d45b9b8297f393ef1256858d82f69c9b"
-            ],
-            "version": "==1.32.0"
-        },
-        "template-remover": {
-            "hashes": [
-                "sha256:480f1ce63f56affac1edb29356afcca1260e8409cd928fcf9438fc149df5ff41"
-            ],
-            "version": "==0.1.9"
-        },
->>>>>>> abc53f0d
         "termcolor": {
             "hashes": [
                 "sha256:1d6d69ce66211143803fbc56652b41d73b4a400a2891d7bf7a1cdf4c02de613b"
@@ -1061,8 +722,7 @@
         "toml": {
             "hashes": [
                 "sha256:229f81c57791a41d65e399fc06bf0848bab550a9dfd5ed66df18ce5f05e73d5c",
-                "sha256:235682dd292d5899d361a811df37e04a8828a5b1da3115886b73cf81ebc9100e",
-                "sha256:f1db651f9657708513243e61e6cc67d101a39bad662eaa9b5546f789338e07a3"
+                "sha256:235682dd292d5899d361a811df37e04a8828a5b1da3115886b73cf81ebc9100e"
             ],
             "version": "==0.10.0"
         },
@@ -1113,16 +773,14 @@
                 "sha256:2f3db8b19923a873b3e5256dc9c2dedfa883e33d87c690d9c7913e1f40673cdc",
                 "sha256:87716c2d2a7121198ebcb7ce7cccf6ce5e9ba539041cfbaeecfb641dc0bf6acc"
             ],
-            "markers": "python_version >= '2.7' and python_version not in '3.0, 3.1, 3.2, 3.3' and python_version < '4'",
             "version": "==1.25.8"
         },
         "virtualenv": {
             "hashes": [
-                "sha256:87831f1070534b636fea2241dd66f3afe37ac9041bcca6d0af3215cdcfbf7d82",
-                "sha256:f3128d882383c503003130389bf892856341c1da12c881ae24d6358c82561b55"
-            ],
-            "markers": "python_version >= '2.7' and python_version not in '3.0, 3.1, 3.2, 3.3'",
-            "version": "==20.0.13"
+                "sha256:6f4c2882a943d20714076679f8dcc5675e953d6c29bfea3bc5d08bb6cdea5d36",
+                "sha256:cb1dab893f9e39b3e68d9118c555dcd86526d531c128c3f72e1551939723b72f"
+            ],
+            "version": "==20.0.14"
         },
         "wcwidth": {
             "hashes": [
